// This file is part of the dune-stuff project:
//   https://users.dune-project.org/projects/dune-stuff/
// Copyright holders: Rene Milk, Felix Schindler
// License: BSD 2-Clause License (http://opensource.org/licenses/BSD-2-Clause)

#ifndef DUNE_STUFF_TEST_LA_CONTAINER_HH
#define DUNE_STUFF_TEST_LA_CONTAINER_HH

#include <dune/stuff/la/container.hh>

template< class ContainerImp >
class ContainerFactory
{
public:
  static ContainerImp create(const size_t /*size*/)
  {
    static_assert(Dune::AlwaysFalse< ContainerImp >::value, "Please specialize this class for this ContainerImp!");
  }
};


template< class S >
class ContainerFactory< Dune::Stuff::LA::CommonDenseVector< S > >
{
public:
  static Dune::Stuff::LA::CommonDenseVector< S > create(const size_t size)
  {
    return Dune::Stuff::LA::CommonDenseVector< S >(size, S(1));
  }
};

template< class S >
class ContainerFactory< Dune::Stuff::LA::CommonDenseMatrix< S > >
{
public:
  static Dune::Stuff::LA::CommonDenseMatrix< S > create(const size_t size)
  {
    Dune::Stuff::LA::CommonDenseMatrix< S > matrix(size, size);
    for (size_t ii = 0; ii < size; ++ii)
      matrix.unit_row(ii);
    return matrix;
  }
};


#if HAVE_DUNE_ISTL
template< class S >
class ContainerFactory< Dune::Stuff::LA::IstlDenseVector< S > >
{
public:
  static Dune::Stuff::LA::IstlDenseVector< S > create(const size_t size)
  {
    return Dune::Stuff::LA::IstlDenseVector< S >(size, S(1));
  }
};

template< class S >
class ContainerFactory< Dune::Stuff::LA::IstlRowMajorSparseMatrix< S > >
{
public:
  static Dune::Stuff::LA::IstlRowMajorSparseMatrix< S > create(const size_t size)
  {
    Dune::Stuff::LA::SparsityPatternDefault pattern(size);
    for (size_t ii = 0; ii < size; ++ii)
<<<<<<< HEAD
      pattern.insert(ii, ii);
=======
      pattern.inner(ii).push_back(ii);
>>>>>>> 2496f29d
    Dune::Stuff::LA::IstlRowMajorSparseMatrix< S > matrix(size, size, pattern);
    for (size_t ii = 0; ii < size; ++ii)
      matrix.unit_row(ii);
    return matrix;
  }
};
#endif // HAVE_DUNE_ISTL


#if HAVE_EIGEN
template< class S >
class ContainerFactory< Dune::Stuff::LA::EigenDenseVector< S > >
{
public:
  static Dune::Stuff::LA::EigenDenseVector< S > create(const size_t size)
  {
    return Dune::Stuff::LA::EigenDenseVector< S >(size, S(1));
  }
};

template< class S >
class ContainerFactory< Dune::Stuff::LA::EigenMappedDenseVector< S > >
{
public:
  static Dune::Stuff::LA::EigenMappedDenseVector< S > create(const size_t size)
  {
    return Dune::Stuff::LA::EigenMappedDenseVector< S >(size, S(1));
  }
};

template< class S >
class ContainerFactory< Dune::Stuff::LA::EigenDenseMatrix< S > >
{
public:
  static Dune::Stuff::LA::EigenDenseMatrix< S > create(const size_t size)
  {
    Dune::Stuff::LA::EigenDenseMatrix< S > matrix(size, size);
    for (size_t ii = 0; ii < size; ++ii)
      matrix.unit_row(ii);
    return matrix;
  }
};

template< class S >
class ContainerFactory< Dune::Stuff::LA::EigenRowMajorSparseMatrix< S > >
{
public:
  static Dune::Stuff::LA::EigenRowMajorSparseMatrix< S > create(const size_t size)
  {
    Dune::Stuff::LA::SparsityPatternDefault pattern(size);
    for (size_t ii = 0; ii < size; ++ii)
      pattern.insert(ii, ii);
    Dune::Stuff::LA::EigenRowMajorSparseMatrix< S > matrix(size, size, pattern);
    for (size_t ii = 0; ii < size; ++ii)
      matrix.unit_row(ii);
    return matrix;
  }
};
#endif // HAVE_EIGEN

#endif // DUNE_STUFF_TEST_LA_CONTAINER_HH<|MERGE_RESOLUTION|>--- conflicted
+++ resolved
@@ -62,11 +62,7 @@
   {
     Dune::Stuff::LA::SparsityPatternDefault pattern(size);
     for (size_t ii = 0; ii < size; ++ii)
-<<<<<<< HEAD
-      pattern.insert(ii, ii);
-=======
       pattern.inner(ii).push_back(ii);
->>>>>>> 2496f29d
     Dune::Stuff::LA::IstlRowMajorSparseMatrix< S > matrix(size, size, pattern);
     for (size_t ii = 0; ii < size; ++ii)
       matrix.unit_row(ii);
@@ -118,7 +114,7 @@
   {
     Dune::Stuff::LA::SparsityPatternDefault pattern(size);
     for (size_t ii = 0; ii < size; ++ii)
-      pattern.insert(ii, ii);
+      pattern.inner(ii).insert(ii);
     Dune::Stuff::LA::EigenRowMajorSparseMatrix< S > matrix(size, size, pattern);
     for (size_t ii = 0; ii < size; ++ii)
       matrix.unit_row(ii);
