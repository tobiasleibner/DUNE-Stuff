// This file is part of the dune-stuff project:
//   https://github.com/wwu-numerik/dune-stuff
// Copyright holders: Rene Milk, Felix Schindler
// License: BSD 2-Clause License (http://opensource.org/licenses/BSD-2-Clause)

#include "test_common.hh"

#if HAVE_DUNE_GRID

#include <iostream>
#include <fstream>
#include <utility>

#include <boost/filesystem.hpp>

#include <dune/common/mpihelper.hh>
#include <dune/common/parametertree.hh>
#include <dune/common/timer.hh>

#include <dune/stuff/common/disable_warnings.hh>
# include <dune/grid/sgrid.hh>
#include <dune/stuff/common/reenable_warnings.hh>
#include <dune/grid/yaspgrid.hh>

#include <dune/stuff/common/configuration.hh>
#include <dune/stuff/grid/provider/interface.hh>
#include <dune/stuff/grid/provider/cube.hh>

using namespace Dune;
using namespace Dune::Stuff;

//! \TODO enable embedded grids
typedef testing::Types< SGrid<1,1>, SGrid<2,2>, SGrid<3,3> //, SGrid<4,4>
//, SGrid<1,2>, SGrid<2,3>, SGrid<3,4>, SGrid<4,5>,
                      , Dune::YaspGrid< 1 >
                      , Dune::YaspGrid< 2 >
                      , Dune::YaspGrid< 3 >
                      > GridTypes;

template< class GridType >
struct GridProviderBaseTest
  : public testing::Test
{
  typedef Stuff::Grid::ProviderInterface< GridType > GridProviderType;

  template< class GridProviderImp >
  static void can_be_created_by_config()
  {
    std::unique_ptr< GridProviderImp > grid_provider = GridProviderImp::create();
  }

  static void fulfills_interface(GridProviderType& grid_provider)
  {
    using Stuff::Grid::ChoosePartView;
    std::string static_id = grid_provider.static_id();
    const auto& grid = grid_provider.grid();
    std::shared_ptr< typename GridProviderType::template Leaf< ChoosePartView::view >::Type >
        leaf_view_auto = grid_provider.template leaf< ChoosePartView::view >();
    std::shared_ptr< typename GridProviderType::LeafGridViewType > leaf_view = grid_provider.leaf_view();
#if HAVE_DUNE_FEM
    std::shared_ptr< typename GridProviderType::template Leaf< ChoosePartView::part >::Type >
        leaf_part_auto = grid_provider.template leaf< ChoosePartView::part >();
    std::shared_ptr< typename GridProviderType::LeafGridPartType > leaf_part = grid_provider.leaf_part();
#endif // HAVE_DUNE_FEM
    for (int level = 0; level <= grid.maxLevel(); ++level) {
      std::shared_ptr< typename GridProviderType::template Level< ChoosePartView::view >::Type >
          level_view_auto = grid_provider.template level< ChoosePartView::view >(level);
      std::shared_ptr< typename GridProviderType::LevelGridViewType > level_view = grid_provider.level_view(level);
#if HAVE_DUNE_FEM
      std::shared_ptr< typename GridProviderType::template Level< ChoosePartView::part >::Type >
          level_part_auto = grid_provider.template level< ChoosePartView::part >(level);
      std::shared_ptr< typename GridProviderType::LevelGridPartType > level_part = grid_provider.level_part(level);
#endif // HAVE_DUNE_FEM
      grid_provider.visualize();
    }
  } // ... fulfills_interface()
}; // struct GridProviderTest


template< class GridType >
struct CubeProviderTest
  : public GridProviderBaseTest< GridType >
{
  typedef GridProviderBaseTest< GridType >          BaseType;
  typedef Stuff::Grid::Providers::Cube< GridType >  CubeProviderType;

  void can_be_created_by_config() const
  {
    BaseType::template can_be_created_by_config< CubeProviderType >();
  }

  void fulfills_interface() const
  {
    std::string static_id = CubeProviderType::static_id();
    BaseType::fulfills_interface(*(CubeProviderType::create()));
  }
}; // struct CubeProviderTest


TYPED_TEST_CASE(CubeProviderTest, GridTypes);
TYPED_TEST(CubeProviderTest, can_be_created_by_config)
{
  this->can_be_created_by_config();
}

TYPED_TEST_CASE(CubeProviderTest, GridTypes);
TYPED_TEST(CubeProviderTest, fulfills_interface)
{
  this->fulfills_interface();
}

<<<<<<< HEAD
#endif // #if HAVE_DUNE_GRID
=======
#endif // #if HAVE_DUNE_GRID

#include <dune/stuff/test/test_main.cxx>
>>>>>>> a9521114
<|MERGE_RESOLUTION|>--- conflicted
+++ resolved
@@ -109,10 +109,6 @@
   this->fulfills_interface();
 }
 
-<<<<<<< HEAD
-#endif // #if HAVE_DUNE_GRID
-=======
 #endif // #if HAVE_DUNE_GRID
 
-#include <dune/stuff/test/test_main.cxx>
->>>>>>> a9521114
+#include <dune/stuff/test/test_main.cxx>