--- conflicted
+++ resolved
@@ -187,11 +187,7 @@
 }
 
 # endif // HAVE_ALUGRID_SERIAL || HAVE_ALUGRID_PARALLEL
-<<<<<<< HEAD
-#endif // HAVE_DUNE_GRID
-=======
 #endif // HAVE_DUNE_GRID
 
 
-#include <dune/stuff/test/test_main.cxx>
->>>>>>> a9521114
+#include <dune/stuff/test/test_main.cxx>