--- conflicted
+++ resolved
@@ -67,10 +67,6 @@
   this->print(dev_null);
 }
 
-<<<<<<< HEAD
-#endif // #if HAVE_DUNE_GRID
-=======
 #endif // #if HAVE_DUNE_GRID
 
-#include <dune/stuff/test/test_main.cxx>
->>>>>>> a9521114
+#include <dune/stuff/test/test_main.cxx>