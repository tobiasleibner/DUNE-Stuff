--- conflicted
+++ resolved
@@ -33,13 +33,8 @@
   {}
 
   void check() {
-<<<<<<< HEAD
-    const Dimensions<typename GridType::LeafGridView> dim(gridPtr->leafGridView());
-    const auto gv = gridPtr->leafGridView();
-=======
     const Dimensions<typename GridType::LeafGridView> dim(grid_prv.grid().leafGridView());
     const auto gv = grid_prv.grid().leafView();
->>>>>>> 2496f29d
     const int entities = gv.size(0);
     EXPECT_DOUBLE_EQ(1.0/double(entities),dim.entity_volume.min());
     EXPECT_DOUBLE_EQ(dim.entity_volume.min(),dim.entity_volume.max());
@@ -61,11 +56,7 @@
   }
 
   void print(std::ostream& out) {
-<<<<<<< HEAD
-    const auto& gv = gridPtr->leafGridView();
-=======
     const auto& gv = grid_prv.grid().leafView();
->>>>>>> 2496f29d
     printInfo(gv, out);
   }
 };
