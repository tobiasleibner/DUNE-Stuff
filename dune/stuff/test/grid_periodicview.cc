--- conflicted
+++ resolved
@@ -100,21 +100,12 @@
         const PeriodicIntersectionType& intersection = *i_it;
         if (intersection.neighbor()) {
           ++neighbor_count;
-<<<<<<< HEAD
           const EntityType outside = intersection.outside();
-          //find corresponding intersection in outside
-          const auto index_in_outside = intersection.indexInOutside();
-          PeriodicIntersectionIteratorType i_it_outside = periodic_grid_view.ibegin(outside);
-          const PeriodicIntersectionIteratorType i_it_outside_end = periodic_grid_view.iend(outside);
-          for ( ; i_it_outside != i_it_outside_end; ++i_it_outside) {
-=======
-          const EntityPointerType outside = intersection.outside();
           // find corresponding intersection in outside
           const auto index_in_outside                             = intersection.indexInOutside();
-          PeriodicIntersectionIteratorType i_it_outside           = periodic_grid_view.ibegin(*outside);
-          const PeriodicIntersectionIteratorType i_it_outside_end = periodic_grid_view.iend(*outside);
+          PeriodicIntersectionIteratorType i_it_outside           = periodic_grid_view.ibegin(outside);
+          const PeriodicIntersectionIteratorType i_it_outside_end = periodic_grid_view.iend(outside);
           for (; i_it_outside != i_it_outside_end; ++i_it_outside) {
->>>>>>> 554fc619
             const PeriodicIntersectionType* outside_intersection = i_it_outside.operator->();
             if (outside_intersection->indexInInside() == index_in_outside) {
               break;
