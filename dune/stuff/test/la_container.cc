// This file is part of the dune-stuff project:
//   https://users.dune-project.org/projects/dune-stuff/
// Copyright holders: Rene Milk, Felix Schindler
// License: BSD 2-Clause License (http://opensource.org/licenses/BSD-2-Clause)
//
// Contributors: Tobias Leibner

#include <dune/stuff/test/test_common.hh>

#include <type_traits>
#include <memory>

#include <dune/stuff/common/disable_warnings.hh>
# include <dune/common/float_cmp.hh>
#include <dune/stuff/common/reenable_warnings.hh>

#include <dune/stuff/common/exceptions.hh>
#include <dune/stuff/la/container/interfaces.hh>
#include <dune/stuff/la/container/common.hh>
#include <dune/stuff/la/container/eigen.hh>
#include <dune/stuff/la/container/istl.hh>
#include <dune/stuff/la/container.hh>

#include "la_container.hh"

using namespace Dune;

static const size_t dim = 4;

typedef testing::Types<
                        Dune::Stuff::LA::CommonDenseVector< double >
#if HAVE_EIGEN
                      , Dune::Stuff::LA::EigenDenseVector< double >
                      , Dune::Stuff::LA::EigenMappedDenseVector< double >
#endif
#if HAVE_DUNE_ISTL
                      , Dune::Stuff::LA::IstlDenseVector< double >
#endif
                      > VectorTypes;

typedef testing::Types<
                        std::pair< Dune::Stuff::LA::CommonDenseMatrix< double >
                                 , Dune::Stuff::LA::CommonDenseVector< double > >
#if HAVE_EIGEN
                      , std::pair< Dune::Stuff::LA::EigenRowMajorSparseMatrix< double >
                                 , Dune::Stuff::LA::EigenDenseVector< double > >
                      , std::pair< Dune::Stuff::LA::EigenRowMajorSparseMatrix< double >
                                 , Dune::Stuff::LA::EigenMappedDenseVector< double > >
                      , std::pair< Dune::Stuff::LA::EigenDenseMatrix< double >
                                 , Dune::Stuff::LA::EigenDenseVector< double > >
                      , std::pair< Dune::Stuff::LA::EigenDenseMatrix< double >
                                 , Dune::Stuff::LA::EigenMappedDenseVector< double > >
#endif
#if HAVE_DUNE_ISTL
                      , std::pair< Dune::Stuff::LA::IstlRowMajorSparseMatrix< double >
                                 , Dune::Stuff::LA::IstlDenseVector< double > >
#endif
                      > MatrixVectorCombinations;

typedef testing::Types<
                        Dune::Stuff::LA::CommonDenseVector< double >
                      , Dune::Stuff::LA::CommonDenseMatrix< double >
#if HAVE_EIGEN
                      , Dune::Stuff::LA::EigenDenseVector< double >
                      , Dune::Stuff::LA::EigenRowMajorSparseMatrix< double >
#endif
#if HAVE_DUNE_ISTL
                      , Dune::Stuff::LA::IstlDenseVector< double >
                      , Dune::Stuff::LA::IstlRowMajorSparseMatrix< double >
#endif
                      > ContainerTypes;


template< class ContainerImp >
struct ContainerTest
  : public ::testing::Test
{
  void fulfills_interface() const
  {
    // static tests
    typedef typename ContainerImp::Traits     Traits;
    // * of the traits
    typedef typename Traits::derived_type     T_derived_type;
    static_assert(std::is_same< ContainerImp, T_derived_type >::value, "derived_type has to be the correct Type!");
    typedef typename Traits::ScalarType       T_ScalarType;
    // * of the container as itself (aka the derived type)
    typedef typename ContainerImp::ScalarType D_ScalarType;
    static_assert(std::is_same< T_ScalarType, D_ScalarType >::value,
                  "ScalarType of derived_type has to be the correct Type!");
    // * of the container as the interface
    typedef typename Stuff::LA::ContainerInterface< Traits >  InterfaceType;
    typedef typename InterfaceType::derived_type              I_derived_type;
    typedef typename InterfaceType::ScalarType                I_ScalarType;
    static_assert(std::is_same< ContainerImp, I_derived_type >::value, "derived_type has to be the correct Type!");
    static_assert(std::is_same< T_ScalarType, I_ScalarType >::value,
                  "ScalarType of derived_type has to be the correct Type!");


    // dynamic tests
    // * of the container as itself (aka the derived type)
    ContainerImp DUNE_UNUSED(d_empty);
    ContainerImp d_by_size = ContainerFactory< ContainerImp >::create(dim);
    ContainerImp d_copy_constructor(d_by_size);
    ContainerImp DUNE_UNUSED(d_copy_assignment) = d_by_size;
    ContainerImp d_deep_copy = d_by_size.copy();
    d_by_size.scal(D_ScalarType(1));
    d_by_size.axpy(D_ScalarType(1), d_deep_copy);
    if (!d_by_size.has_equal_shape(d_deep_copy)) DUNE_THROW_COLORFULLY(Dune::Exception, "");
    // * of the container as the interface
    InterfaceType& i_by_size = static_cast< InterfaceType& >(d_by_size);
    ContainerImp i_deep_copy = i_by_size.copy();
    i_by_size.scal(I_ScalarType(1));
    i_by_size.axpy(I_ScalarType(1), i_deep_copy);
  } //void fulfills_interface() const
}; // struct ContainerTest


TYPED_TEST_CASE(ContainerTest, ContainerTypes);
TYPED_TEST(ContainerTest, fulfills_interface) {
  this->fulfills_interface();
}


template< class VectorImp >
struct VectorTest
  : public ::testing::Test
{
  void fulfills_interface() const
  {
    // static tests
    typedef typename VectorImp::Traits      Traits;
    // * of the traits
    typedef typename Traits::derived_type   T_derived_type;
    static_assert(std::is_same< VectorImp,  T_derived_type >::value, "derived_type has to be the correct Type!");
    typedef typename Traits::ScalarType     T_ScalarType;
    // * of the vector as itself (aka the derived type)
    typedef typename VectorImp::ScalarType  D_ScalarType;
    static_assert(std::is_same< T_ScalarType, D_ScalarType >::value,
                  "ScalarType of derived_type has to be the correct Type!");
    // * of the vector as the interface
    typedef typename Stuff::LA::VectorInterface< Traits > InterfaceType;
    typedef typename InterfaceType::derived_type          I_derived_type;
    typedef typename InterfaceType::ScalarType            I_ScalarType;
    static_assert(std::is_same< VectorImp, I_derived_type >::value, "derived_type has to be the correct Type!");
    static_assert(std::is_same< T_ScalarType, I_ScalarType >::value,
                  "ScalarType of derived_type has to be the correct Type!");
    // dynamic tests
    // * of the vector as itself (aka the derived type)
    VectorImp d_by_size(dim);
    VectorImp d_by_size_and_value(dim, D_ScalarType(0));
    size_t d_size = d_by_size.size();
    if (d_size != dim) DUNE_THROW_COLORFULLY(Dune::Exception, d_size << " vs. " << dim);
    for (size_t ii = 0; ii < d_size; ++ii) {
      d_by_size_and_value.set_entry(ii, D_ScalarType(0.5) + D_ScalarType(ii));
      d_by_size_and_value.add_to_entry(ii, D_ScalarType(0.5) + D_ScalarType(ii));
      if (FloatCmp::ne(d_by_size_and_value.get_entry(ii), D_ScalarType(2)*D_ScalarType(ii) + D_ScalarType(1)))
        DUNE_THROW_COLORFULLY(Dune::Exception, d_by_size_and_value.get_entry(ii));
      if (FloatCmp::ne(d_by_size_and_value.get_entry(ii), d_by_size_and_value[ii]))
        DUNE_THROW_COLORFULLY(Dune::Exception, d_by_size_and_value[ii]);
    }
    size_t d_dim = d_by_size.dim();
    if (d_dim != dim) DUNE_THROW_COLORFULLY(Dune::Exception, d_dim << " vs. " << dim);
    bool d_almost_equal = d_by_size.almost_equal(d_by_size);
    if (!d_almost_equal) DUNE_THROW_COLORFULLY(Dune::Exception, "");
    d_by_size_and_value.scal(D_ScalarType(0));
    if (!d_by_size_and_value.almost_equal(d_by_size)) DUNE_THROW_COLORFULLY(Dune::Exception, "");
    D_ScalarType d_dot = d_by_size.dot(d_by_size_and_value);
    if (!Dune::FloatCmp::eq(d_dot, D_ScalarType(0))) DUNE_THROW_COLORFULLY(Dune::Exception, d_dot);
    D_ScalarType d_l1_norm = d_by_size.l1_norm();
    if (!Dune::FloatCmp::eq(d_l1_norm, D_ScalarType(0))) DUNE_THROW_COLORFULLY(Dune::Exception, d_l1_norm);
    D_ScalarType d_l2_norm = d_by_size.l2_norm();
    if (!Dune::FloatCmp::eq(d_l2_norm, D_ScalarType(0))) DUNE_THROW_COLORFULLY(Dune::Exception, d_l2_norm);
    D_ScalarType d_sup_norm = d_by_size.sup_norm();
    if (!Dune::FloatCmp::eq(d_sup_norm ,D_ScalarType(0))) DUNE_THROW_COLORFULLY(Dune::Exception, d_sup_norm);
    VectorImp d_ones(dim, D_ScalarType(1));
    std::pair< size_t, D_ScalarType > d_amax = d_ones.amax();
    if (d_amax.first != 0 || !Dune::FloatCmp::eq(d_amax.second, D_ScalarType(1)))
      DUNE_THROW_COLORFULLY(Dune::Exception, d_amax.first << ",  " << d_amax.second);
    d_ones.add(d_by_size, d_by_size_and_value);
    if (!d_by_size_and_value.almost_equal(d_ones)) DUNE_THROW_COLORFULLY(Dune::Exception, "");
    VectorImp d_added = d_ones.add(d_by_size);
    if (!d_added.almost_equal(d_by_size_and_value)) DUNE_THROW_COLORFULLY(Dune::Exception, "");
    d_added.iadd(d_by_size);
    if (!d_added.almost_equal(d_ones)) DUNE_THROW_COLORFULLY(Dune::Exception, "");
    d_ones.sub(d_by_size, d_by_size_and_value);
    if (!d_by_size_and_value.almost_equal(d_ones)) DUNE_THROW_COLORFULLY(Dune::Exception, "");
    VectorImp d_subtracted = d_ones.sub(d_by_size);
    if (!d_subtracted.almost_equal(d_by_size_and_value)) DUNE_THROW_COLORFULLY(Dune::Exception, "");
    d_subtracted.isub(d_by_size);
    if (!d_subtracted.almost_equal(d_ones)) DUNE_THROW_COLORFULLY(Dune::Exception, "");
    // * of the vector as the interface
    VectorImp d_by_size_2(dim);
    VectorImp d_by_size_and_value_2(dim, D_ScalarType(1));
    InterfaceType& i_by_size = static_cast< InterfaceType& >(d_by_size_2);
    InterfaceType& i_by_size_and_value = static_cast< InterfaceType& >(d_by_size_and_value_2);
    DUNE_STUFF_SSIZE_T DUNE_UNUSED(i_dim) = i_by_size.dim();
    bool i_almost_equal = i_by_size.almost_equal(d_by_size_2);
    if (!i_almost_equal) DUNE_THROW_COLORFULLY(Dune::Exception, "");
    i_by_size_and_value.scal(I_ScalarType(0));
    if (!i_by_size_and_value.almost_equal(d_by_size_2)) DUNE_THROW_COLORFULLY(Dune::Exception, "");
    I_ScalarType i_dot = i_by_size.dot(d_by_size_and_value_2);
    if (!Dune::FloatCmp::eq(i_dot, I_ScalarType(0))) DUNE_THROW_COLORFULLY(Dune::Exception, i_dot);
    I_ScalarType i_l1_norm = i_by_size.l1_norm();
    if (!Dune::FloatCmp::eq(i_l1_norm, I_ScalarType(0))) DUNE_THROW_COLORFULLY(Dune::Exception, i_l1_norm);
    I_ScalarType i_l2_norm = i_by_size.l2_norm();
    if (!Dune::FloatCmp::eq(i_l2_norm, I_ScalarType(0))) DUNE_THROW_COLORFULLY(Dune::Exception, i_l2_norm);
    I_ScalarType i_sup_norm = i_by_size.sup_norm();
    if (!Dune::FloatCmp::eq(i_sup_norm ,I_ScalarType(0))) DUNE_THROW_COLORFULLY(Dune::Exception, i_sup_norm);
    VectorImp i_ones(dim, I_ScalarType(1));
    std::pair< size_t, I_ScalarType > i_amax = i_ones.amax();
    if (i_amax.first != 0 || !Dune::FloatCmp::eq(i_amax.second, I_ScalarType(1)))
      DUNE_THROW_COLORFULLY(Dune::Exception, "");
    i_ones.add(d_by_size_2, d_by_size_and_value_2);
    if (!i_by_size_and_value.almost_equal(i_ones)) DUNE_THROW_COLORFULLY(Dune::Exception, "");
    VectorImp i_added = i_ones.add(d_by_size_2);
    if (!i_added.almost_equal(d_by_size_and_value_2)) DUNE_THROW_COLORFULLY(Dune::Exception, "");
    i_added.iadd(d_by_size_2);
    if (!i_added.almost_equal(i_ones)) DUNE_THROW_COLORFULLY(Dune::Exception, "");
    i_ones.sub(d_by_size_2, d_by_size_and_value_2);
    if (!i_by_size_and_value.almost_equal(i_ones)) DUNE_THROW_COLORFULLY(Dune::Exception, "");
    VectorImp i_subtracted = i_ones.sub(d_by_size_2);
    if (!i_subtracted.almost_equal(d_by_size_and_value_2)) DUNE_THROW_COLORFULLY(Dune::Exception, "");
    i_subtracted.isub(d_by_size_2);
    if (!i_subtracted.almost_equal(i_ones)) DUNE_THROW_COLORFULLY(Dune::Exception, "");
  } // void fulfills_interface() const

  void produces_correct_results() const
  {
    typedef typename VectorImp::ScalarType ScalarType;

    //create test vectors
    VectorImp zeros(dim); // [0, 0, 0, 0]
    VectorImp ones(dim, ScalarType(1)); // [1, 1, 1, 1]
    VectorImp countingup(dim); //[0, 1, 2, 3]
    for (size_t ii = 0; ii < dim; ++ii)
      countingup.set_entry(ii, ScalarType(ii));
    VectorImp testvector_1(dim); // [0, -2, 2, 1]
    testvector_1[0] = ScalarType(0);
    testvector_1[1] = ScalarType(-2);
    testvector_1[2] = ScalarType(2);
    testvector_1[3] = ScalarType(1);
    VectorImp testvector_2(dim); // [0, 2, -2, 1]
    testvector_2[0] = ScalarType(0);
    testvector_2[1] = ScalarType(2);
    testvector_2[2] = ScalarType(-2);
    testvector_2[3] = ScalarType(1);
    VectorImp testvector_3(dim); // [-1, 1, -1, 1]
    testvector_3[0] = ScalarType(-1);
    testvector_3[1] = ScalarType(1);
    testvector_3[2] = ScalarType(-1);
    testvector_3[3] = ScalarType(1);
    VectorImp testvector_4(dim); // [0, 3, -2, 0]
    testvector_4[0] = ScalarType(0);
    testvector_4[1] = ScalarType(3);
    testvector_4[2] = ScalarType(-2);
    testvector_4[3] = ScalarType(0);
    VectorImp testvector_5(dim); // [1.25, 0, 2.5, -3.5]
    testvector_5[0] = ScalarType(1.25);
    testvector_5[1] = ScalarType(0);
    testvector_5[2] = ScalarType(2.5);
    testvector_5[3] = ScalarType(-3.5);

    //test amax()
    std::pair< size_t, ScalarType > amax = zeros.amax();
    if (amax.first != 0 || !Dune::FloatCmp::eq(amax.second, ScalarType(0)))
      DUNE_THROW_COLORFULLY(Dune::Exception, amax.first << " , " << amax.second);
    amax = ones.amax();
    if (amax.first != 0 || !Dune::FloatCmp::eq(amax.second, ScalarType(1)))
      DUNE_THROW_COLORFULLY(Dune::Exception, amax.first << " , " << amax.second);
    amax = countingup.amax();
    if (amax.first != 3 || !Dune::FloatCmp::eq(amax.second, ScalarType(3)))
      DUNE_THROW_COLORFULLY(Dune::Exception, amax.first << " , " << amax.second);
    amax = testvector_1.amax();
    if (amax.first != 1 || !Dune::FloatCmp::eq(amax.second, ScalarType(2)))
      DUNE_THROW_COLORFULLY(Dune::Exception, amax.first << " , " << amax.second);
    amax = testvector_2.amax();
    if (amax.first != 1 || !Dune::FloatCmp::eq(amax.second, ScalarType(2)))
      DUNE_THROW_COLORFULLY(Dune::Exception, amax.first << " , " << amax.second);
    amax = testvector_3.amax();
    if (amax.first != 0 || !Dune::FloatCmp::eq(amax.second, ScalarType(1)))
      DUNE_THROW_COLORFULLY(Dune::Exception, amax.first << " , " << amax.second);
    amax = testvector_4.amax();
    if (amax.first != 1 || !Dune::FloatCmp::eq(amax.second, ScalarType(3)))
      DUNE_THROW_COLORFULLY(Dune::Exception, amax.first << " , " << amax.second);
    amax = testvector_5.amax();
    if (amax.first != 3 || !Dune::FloatCmp::eq(amax.second, ScalarType(3.5)))
      DUNE_THROW_COLORFULLY(Dune::Exception, amax.first << " , " << amax.second);

    //test l1_norm()
    ScalarType l1_norm = zeros.l1_norm();
    if (!Dune::FloatCmp::eq(l1_norm, ScalarType(0)))
      DUNE_THROW_COLORFULLY(Dune::Exception, l1_norm);
    l1_norm = ones.l1_norm();
    if (!Dune::FloatCmp::eq(l1_norm, ScalarType(4)))
      DUNE_THROW_COLORFULLY(Dune::Exception, l1_norm);
    l1_norm = countingup.l1_norm();
    if (!Dune::FloatCmp::eq(l1_norm, ScalarType(6)))
      DUNE_THROW_COLORFULLY(Dune::Exception, l1_norm);
    l1_norm = testvector_1.l1_norm();
    if (!Dune::FloatCmp::eq(l1_norm, ScalarType(5)))
      DUNE_THROW_COLORFULLY(Dune::Exception, l1_norm);
    l1_norm = testvector_2.l1_norm();
    if (!Dune::FloatCmp::eq(l1_norm, ScalarType(5)))
      DUNE_THROW_COLORFULLY(Dune::Exception, l1_norm);
    l1_norm = testvector_3.l1_norm();
    if (!Dune::FloatCmp::eq(l1_norm, ScalarType(4)))
      DUNE_THROW_COLORFULLY(Dune::Exception, l1_norm);
    l1_norm = testvector_4.l1_norm();
    if (!Dune::FloatCmp::eq(l1_norm, ScalarType(5)))
      DUNE_THROW_COLORFULLY(Dune::Exception, l1_norm);
    l1_norm = testvector_5.l1_norm();
    if (!Dune::FloatCmp::eq(l1_norm, ScalarType(7.25)))
      DUNE_THROW_COLORFULLY(Dune::Exception, l1_norm);

    //test l2_norm()
    ScalarType l2_norm = zeros.l2_norm();
    if (!Dune::FloatCmp::eq(l2_norm, ScalarType(0)))
      DUNE_THROW_COLORFULLY(Dune::Exception, l2_norm);
    l2_norm = ones.l2_norm();
    if (!Dune::FloatCmp::eq(l2_norm, ScalarType(2)))
      DUNE_THROW_COLORFULLY(Dune::Exception, l2_norm);
    l2_norm = countingup.l2_norm();
    if (!Dune::FloatCmp::eq(l2_norm, ScalarType(std::sqrt(14))))
      DUNE_THROW_COLORFULLY(Dune::Exception, l2_norm);
    l2_norm = testvector_1.l2_norm();
    if (!Dune::FloatCmp::eq(l2_norm, ScalarType(3)))
      DUNE_THROW_COLORFULLY(Dune::Exception, l2_norm);
    l2_norm = testvector_2.l2_norm();
    if (!Dune::FloatCmp::eq(l2_norm, ScalarType(3)))
      DUNE_THROW_COLORFULLY(Dune::Exception, l2_norm);
    l2_norm = testvector_3.l2_norm();
    if (!Dune::FloatCmp::eq(l2_norm, ScalarType(2)))
      DUNE_THROW_COLORFULLY(Dune::Exception, l2_norm);
    l2_norm = testvector_4.l2_norm();
    if (!Dune::FloatCmp::eq(l2_norm, ScalarType(std::sqrt(13))))
      DUNE_THROW_COLORFULLY(Dune::Exception, l2_norm);
    l2_norm = testvector_5.l2_norm();
    if (!Dune::FloatCmp::eq(l2_norm, ScalarType(std::sqrt(20.0625))))
      DUNE_THROW_COLORFULLY(Dune::Exception, l2_norm);

    //test sup_norm()
    ScalarType sup_norm = zeros.sup_norm();
    if (!Dune::FloatCmp::eq(sup_norm, ScalarType(0)))
      DUNE_THROW_COLORFULLY(Dune::Exception, sup_norm);
    sup_norm = ones.sup_norm();
    if (!Dune::FloatCmp::eq(sup_norm, ScalarType(1)))
      DUNE_THROW_COLORFULLY(Dune::Exception, sup_norm);
    sup_norm = countingup.sup_norm();
    if (!Dune::FloatCmp::eq(sup_norm, ScalarType(3)))
      DUNE_THROW_COLORFULLY(Dune::Exception, sup_norm);
    sup_norm = testvector_1.sup_norm();
    if (!Dune::FloatCmp::eq(sup_norm, ScalarType(2)))
      DUNE_THROW_COLORFULLY(Dune::Exception, sup_norm);
    sup_norm = testvector_2.sup_norm();
    if (!Dune::FloatCmp::eq(sup_norm, ScalarType(2)))
      DUNE_THROW_COLORFULLY(Dune::Exception, sup_norm);
    sup_norm = testvector_3.sup_norm();
    if (!Dune::FloatCmp::eq(sup_norm, ScalarType(1)))
      DUNE_THROW_COLORFULLY(Dune::Exception, sup_norm);
    sup_norm = testvector_4.sup_norm();
    if (!Dune::FloatCmp::eq(sup_norm, ScalarType(3)))
      DUNE_THROW_COLORFULLY(Dune::Exception, sup_norm);
    sup_norm = testvector_5.sup_norm();
    if (!Dune::FloatCmp::eq(sup_norm, ScalarType(3.5)))
      DUNE_THROW_COLORFULLY(Dune::Exception, sup_norm);

    //test dot(), operator*
    ScalarType dot = ones.dot(zeros);
    ScalarType dot_operator = ones*zeros;
    ScalarType dot2 = zeros.dot(ones);
    ScalarType dot_operator_2 = zeros*ones;
    if (!Dune::FloatCmp::eq(dot, ScalarType(0)) || !Dune::FloatCmp::eq(dot, dot2)
        || !Dune::FloatCmp::eq(dot_operator, dot_operator_2) || !Dune::FloatCmp::eq(dot, dot_operator))
      DUNE_THROW_COLORFULLY(Dune::Exception, dot << ", " << dot2 << ", " << dot_operator << ", " << dot_operator_2);
    dot = ones.dot(ones);
    dot_operator = ones*ones;
    if (!Dune::FloatCmp::eq(dot, ScalarType(4)) || !Dune::FloatCmp::eq(dot_operator, ScalarType(4)))
      DUNE_THROW_COLORFULLY(Dune::Exception, dot << ", " << dot_operator);
    dot = ones.dot(testvector_3);
    dot_operator = ones*testvector_3;
    dot2 = testvector_3.dot(ones);
    dot_operator_2 = testvector_3*ones;
    if (!Dune::FloatCmp::eq(dot, ScalarType(0)) || !Dune::FloatCmp::eq(dot, dot2)
        || !Dune::FloatCmp::eq(dot_operator, dot_operator_2) || !Dune::FloatCmp::eq(dot, dot_operator))
      DUNE_THROW_COLORFULLY(Dune::Exception, dot << ", " << dot2 << ", " << dot_operator << ", " << dot_operator_2);
    dot = countingup.dot(testvector_5);
    dot_operator = countingup*testvector_5;
    dot2 = testvector_5.dot(countingup);
    dot_operator_2 = testvector_5*countingup;
    if (!Dune::FloatCmp::eq(dot, ScalarType(-5.5)) || !Dune::FloatCmp::eq(dot, dot2)
        || !Dune::FloatCmp::eq(dot_operator, dot_operator_2) || !Dune::FloatCmp::eq(dot, dot_operator))
      DUNE_THROW_COLORFULLY(Dune::Exception, dot << ", " << dot2 << ", " << dot_operator << ", " << dot_operator_2);
    dot = testvector_3.dot(testvector_5);
    dot_operator = testvector_3*testvector_5;
    dot2 = testvector_5.dot(testvector_3);
    dot_operator_2 = testvector_5*testvector_3;
    if (!Dune::FloatCmp::eq(dot, ScalarType(-7.25)) || !Dune::FloatCmp::eq(dot, dot2)
        || !Dune::FloatCmp::eq(dot_operator, dot_operator_2) || !Dune::FloatCmp::eq(dot, dot_operator))
      DUNE_THROW_COLORFULLY(Dune::Exception, dot << ", " << dot2 << ", " << dot_operator << ", " << dot_operator_2);

    //test operator==
    if (!(zeros == zeros))
      DUNE_THROW_COLORFULLY(Dune::Exception, "");
    if (!(ones == ones))
      DUNE_THROW_COLORFULLY(Dune::Exception, "");
    if (!(countingup == countingup))
      DUNE_THROW_COLORFULLY(Dune::Exception, "");
    if (!(testvector_1 == testvector_1))
      DUNE_THROW_COLORFULLY(Dune::Exception, "");
    if (!(testvector_2 == testvector_2))
      DUNE_THROW_COLORFULLY(Dune::Exception, "");
    if (!(testvector_3 == testvector_3))
      DUNE_THROW_COLORFULLY(Dune::Exception, "");
    if (!(testvector_4 == testvector_4))
      DUNE_THROW_COLORFULLY(Dune::Exception, "");
    if (!(testvector_5 == testvector_5))
      DUNE_THROW_COLORFULLY(Dune::Exception, "");

    //test operator!=
    if (!(zeros != ones))
      DUNE_THROW_COLORFULLY(Dune::Exception, "");
    if (!(testvector_1 != testvector_2))
      DUNE_THROW_COLORFULLY(Dune::Exception, "");
    if (!(testvector_3 != testvector_4))
      DUNE_THROW_COLORFULLY(Dune::Exception, "");
    if (!(testvector_3 != ones))
      DUNE_THROW_COLORFULLY(Dune::Exception, "");
    if (!(testvector_4 != testvector_5))
      DUNE_THROW_COLORFULLY(Dune::Exception, "");

    //test scal, operator*=
    VectorImp scaled = zeros;
    VectorImp scaled_by_operator = zeros;
    scaled.scal(ScalarType(1));
    scaled_by_operator *= ScalarType(1);
    if (scaled != zeros || scaled_by_operator != zeros)
      DUNE_THROW_COLORFULLY(Dune::Exception, "");
    scaled = ones;
    scaled_by_operator = ones;
    scaled.scal(ScalarType(1));
    scaled_by_operator *= ScalarType(1);
    if (scaled != ones || scaled_by_operator != ones)
      DUNE_THROW_COLORFULLY(Dune::Exception, "");
    scaled.scal(ScalarType(0));
    scaled_by_operator *= ScalarType(0);
    if (scaled != zeros || scaled_by_operator != zeros)
      DUNE_THROW_COLORFULLY(Dune::Exception, "");
    scaled = testvector_1;
    scaled.scal(ScalarType(2));
    scaled_by_operator = testvector_1;
    scaled_by_operator *= ScalarType(2);
    for (size_t ii = 0; ii < dim; ++ii) {
      if (!Dune::FloatCmp::eq(scaled[ii], ScalarType(2)*testvector_1[ii])
          || !Dune::FloatCmp::eq(scaled_by_operator[ii], ScalarType(2)*testvector_1[ii]))
        DUNE_THROW_COLORFULLY(Dune::Exception, scaled[ii] << " vs. "<< scaled_by_operator[ii] << " vs." << testvector_1[ii]);
    }
    scaled = testvector_3;
    scaled.scal(ScalarType(-2));
    scaled_by_operator = testvector_3;
    scaled_by_operator *= ScalarType(-2);
    for (size_t ii = 0; ii < dim; ++ii) {
      if (!Dune::FloatCmp::eq(scaled[ii], ScalarType(-2)*testvector_3[ii])
          || !Dune::FloatCmp::eq(scaled_by_operator[ii], ScalarType(-2)*testvector_3[ii]))
        DUNE_THROW_COLORFULLY(Dune::Exception, scaled[ii] << " vs. "<< scaled_by_operator[ii] << " vs." << testvector_3[ii]);
    }
    scaled = countingup;
    scaled.scal(ScalarType(2.2));
    scaled_by_operator = countingup;
    scaled_by_operator *= ScalarType(2.2);
    for (size_t ii = 0; ii < dim; ++ii) {
      if (!Dune::FloatCmp::eq(scaled[ii], ScalarType(2.2)*countingup[ii])
          || !Dune::FloatCmp::eq(scaled_by_operator[ii], ScalarType(2.2)*countingup[ii]))
        DUNE_THROW_COLORFULLY(Dune::Exception, scaled[ii] << " vs. "<< scaled_by_operator[ii] << " vs." << countingup[ii]);
    }
    scaled = testvector_5;
    scaled.scal(ScalarType(-3.75));
    scaled_by_operator = testvector_5;
    scaled_by_operator *= ScalarType(-3.75);
    for (size_t ii = 0; ii < dim; ++ii) {
      if (!Dune::FloatCmp::eq(scaled[ii], ScalarType(-3.75)*testvector_5[ii])
          || !Dune::FloatCmp::eq(scaled_by_operator[ii], ScalarType(-3.75)*testvector_5[ii]))
        DUNE_THROW_COLORFULLY(Dune::Exception, scaled[ii] << " vs. "<< scaled_by_operator[ii] << " vs." << testvector_5[ii]);
    }
    VectorImp a = ones;
    a.scal(ScalarType(0));
    for (size_t ii = 0; ii < dim; ++ii) {
      if (!Dune::FloatCmp::eq(ones[ii], ScalarType(1)))
        DUNE_THROW_COLORFULLY(Dune::Exception, "check copy-on-write");
    }

    //test operator+, operator+=, add, iadd
    VectorImp sum_operator_plus = zeros + ones;
    VectorImp sum_operator_iplus = zeros;
    sum_operator_iplus += ones;
    VectorImp sum_add_1 = zeros.add(ones);
    VectorImp sum_add_2(dim);
    zeros.add(ones, sum_add_2);
    VectorImp sum_iadd = zeros;
    sum_iadd.iadd(ones);
    VectorImp sum_correct(dim);
    sum_correct[0] = ScalarType(1);
    sum_correct[1] = ScalarType(1);
    sum_correct[2] = ScalarType(1);
    sum_correct[3] = ScalarType(1);
    if (sum_operator_iplus != sum_operator_plus || sum_add_1 != sum_add_2
        || sum_iadd != sum_add_1 || sum_add_1 != sum_operator_plus || sum_add_1 != sum_correct)
      DUNE_THROW_COLORFULLY(Dune::Exception, sum_add_1 << ", " << sum_add_2 << ", " << sum_operator_iplus << ", "
                            << sum_operator_plus << ", " << sum_iadd << ", " << sum_correct);

    sum_operator_plus = countingup + testvector_1;
    sum_operator_iplus = countingup;
    sum_operator_iplus += testvector_1;
    sum_add_1 = countingup.add(testvector_1);
    countingup.add(testvector_1, sum_add_2);
    sum_iadd = countingup;
    sum_iadd.iadd(testvector_1);
    sum_correct[0] = ScalarType(0);
    sum_correct[1] = ScalarType(-1);
    sum_correct[2] = ScalarType(4);
    sum_correct[3] = ScalarType(4);
    if (sum_operator_iplus != sum_operator_plus || sum_add_1 != sum_add_2
        || sum_iadd != sum_add_1 || sum_add_1 != sum_operator_plus || sum_add_1 != sum_correct)
      DUNE_THROW_COLORFULLY(Dune::Exception, sum_add_1 << ", " << sum_add_2 << ", " << sum_operator_iplus << ", "
                            << sum_operator_plus << ", " << sum_iadd << ", " << sum_correct);

    sum_operator_plus = testvector_3 + testvector_5;
    sum_operator_iplus = testvector_3;
    sum_operator_iplus += testvector_5;
    sum_add_1 = testvector_3.add(testvector_5);
    testvector_3.add(testvector_5, sum_add_2);
    sum_iadd = testvector_3;
    sum_iadd.iadd(testvector_5);
    sum_correct[0] = ScalarType(0.25);
    sum_correct[1] = ScalarType(1);
    sum_correct[2] = ScalarType(1.5);
    sum_correct[3] = ScalarType(-2.5);
    if (sum_operator_iplus != sum_operator_plus || sum_add_1 != sum_add_2
        || sum_iadd != sum_add_1 || sum_add_1 != sum_operator_plus || sum_add_1 != sum_correct)
      DUNE_THROW_COLORFULLY(Dune::Exception, sum_add_1 << ", " << sum_add_2 << ", " << sum_operator_iplus << ", "
                            << sum_operator_plus << ", " << sum_iadd << ", " << sum_correct);

    a = ones;
    a += testvector_3;
    for (size_t ii = 0; ii < dim; ++ii) {
      if (!Dune::FloatCmp::eq(ones[ii], ScalarType(1)))
        DUNE_THROW_COLORFULLY(Dune::Exception, "check copy-on-write");
    }
    a = ones;
    a.iadd(testvector_3);
    for (size_t ii = 0; ii < dim; ++ii) {
      if (!Dune::FloatCmp::eq(ones[ii], ScalarType(1)))
        DUNE_THROW_COLORFULLY(Dune::Exception, "check copy-on-write");
    }
    a = ones;
    ones.add(testvector_3, a);
    for (size_t ii = 0; ii < dim; ++ii) {
      if (!Dune::FloatCmp::eq(ones[ii], ScalarType(1)))
        DUNE_THROW_COLORFULLY(Dune::Exception, "check copy-on-write");
    }

    //test operator-, operator-=, sub, isub
    VectorImp diff_operator_minus = zeros - ones;
    VectorImp diff_operator_iminus = zeros;
    diff_operator_iminus -= ones;
    VectorImp diff_sub_1 = zeros.sub(ones);
    VectorImp diff_sub_2(dim);
    zeros.sub(ones, diff_sub_2);
    VectorImp diff_isub = zeros;
    diff_isub.isub(ones);
    VectorImp diff_correct(dim);
    diff_correct[0] = ScalarType(-1);
    diff_correct[1] = ScalarType(-1);
    diff_correct[2] = ScalarType(-1);
    diff_correct[3] = ScalarType(-1);
    if (diff_operator_iminus != diff_operator_minus || diff_sub_1 != diff_sub_2
        || diff_isub != diff_sub_1 || diff_sub_1 != diff_operator_minus || diff_sub_1 != diff_correct)
      DUNE_THROW_COLORFULLY(Dune::Exception, diff_sub_1 << ", " << diff_sub_2 << ", " << diff_operator_iminus << ", "
                            << diff_operator_minus << ", " << diff_isub << ", " << diff_correct);

    diff_operator_minus = testvector_1 - testvector_4;
    diff_operator_iminus = testvector_1;
    diff_operator_iminus -= testvector_4;
    diff_sub_1 = testvector_1.sub(testvector_4);
    testvector_1.sub(testvector_4, diff_sub_2);
    diff_isub = testvector_1;
    diff_isub.isub(testvector_4);
    diff_correct[0] = ScalarType(-0);
    diff_correct[1] = ScalarType(-5);
    diff_correct[2] = ScalarType(4);
    diff_correct[3] = ScalarType(1);
    if (diff_operator_iminus != diff_operator_minus || diff_sub_1 != diff_sub_2
        || diff_isub != diff_sub_1 || diff_sub_1 != diff_operator_minus || diff_sub_1 != diff_correct)
      DUNE_THROW_COLORFULLY(Dune::Exception, diff_sub_1 << ", " << diff_sub_2 << ", " << diff_operator_iminus << ", "
                            << diff_operator_minus << ", " << diff_isub << ", " << diff_correct);

    diff_operator_minus = testvector_5 - testvector_2;
    diff_operator_iminus = testvector_5;
    diff_operator_iminus -= testvector_2;
    diff_sub_1 = testvector_5.sub(testvector_2);
    testvector_5.sub(testvector_2, diff_sub_2);
    diff_isub = testvector_5;
    diff_isub.isub(testvector_2);
    diff_correct[0] = ScalarType(1.25);
    diff_correct[1] = ScalarType(-2);
    diff_correct[2] = ScalarType(4.5);
    diff_correct[3] = ScalarType(-4.5);
    if (diff_operator_iminus != diff_operator_minus || diff_sub_1 != diff_sub_2
        || diff_isub != diff_sub_1 || diff_sub_1 != diff_operator_minus || diff_sub_1 != diff_correct)
      DUNE_THROW_COLORFULLY(Dune::Exception, diff_sub_1 << ", " << diff_sub_2 << ", " << diff_operator_iminus << ", "
                            << diff_operator_minus << ", " << diff_isub << ", " << diff_correct);

    a = ones;
    a -= testvector_3;
    for (size_t ii = 0; ii < dim; ++ii) {
      if (!Dune::FloatCmp::eq(ones[ii], ScalarType(1)))
        DUNE_THROW_COLORFULLY(Dune::Exception, "check copy-on-write");
    }
    a = ones;
    a.isub(testvector_3);
    for (size_t ii = 0; ii < dim; ++ii) {
      if (!Dune::FloatCmp::eq(ones[ii], ScalarType(1)))
        DUNE_THROW_COLORFULLY(Dune::Exception, "check copy-on-write");
    }
    a = ones;
    ones.sub(testvector_3, a);
    for (size_t ii = 0; ii < dim; ++ii) {
      if (!Dune::FloatCmp::eq(ones[ii], ScalarType(1)))
        DUNE_THROW_COLORFULLY(Dune::Exception, "check copy-on-write");
    }

    //test axpy
    VectorImp result_axpy = zeros;
    result_axpy.axpy(ScalarType(1), ones);
    if (result_axpy != ones)
      DUNE_THROW_COLORFULLY(Dune::Exception, result_axpy << " vs. " << ones);
    result_axpy = testvector_5;
    result_axpy.axpy(ScalarType(2.75), testvector_3);
    VectorImp correct_result = testvector_3;
    correct_result.scal(ScalarType(2.75));
    correct_result += testvector_5;
    if (result_axpy != correct_result)
      DUNE_THROW_COLORFULLY(Dune::Exception, result_axpy << " vs. " << correct_result);
    result_axpy = testvector_2;
    result_axpy.axpy(ScalarType(-0.25), countingup);
    correct_result = countingup;
    correct_result.scal(ScalarType(-0.25));
    correct_result += testvector_2;
    if (result_axpy != correct_result)
      DUNE_THROW_COLORFULLY(Dune::Exception, result_axpy << " vs. " << correct_result);
    result_axpy = testvector_4;
    result_axpy.axpy(ScalarType(-3), testvector_1);
    correct_result = testvector_1;
    correct_result.scal(ScalarType(-3));
    correct_result += testvector_4;
    if (result_axpy != correct_result)
      DUNE_THROW_COLORFULLY(Dune::Exception, result_axpy << " vs. " << correct_result);
    a = ones;
    a.axpy(ScalarType(2), testvector_3);
    for (size_t ii = 0; ii < dim; ++ii) {
      if (!Dune::FloatCmp::eq(ones[ii], ScalarType(1)))
        DUNE_THROW_COLORFULLY(Dune::Exception, "check copy-on-write");
    }
  } //void produces_correct_results() const
}; // struct VectorTest


TYPED_TEST_CASE(VectorTest, VectorTypes);
TYPED_TEST(VectorTest, fulfills_interface) {
  this->fulfills_interface();
}
TYPED_TEST_CASE(VectorTest, VectorTypes);
TYPED_TEST(VectorTest, produces_correct_results) {
  this->produces_correct_results();
}

template< class MatrixVectorCombination >
struct MatrixTest
  : public ::testing::Test
{
  typedef typename MatrixVectorCombination::first_type MatrixImp;
  typedef typename MatrixVectorCombination::second_type VectorImp;
  typedef typename Dune::Stuff::LA::SparsityPatternDefault PatternType;

  void fulfills_interface() const
  {
    // static tests
    typedef typename MatrixImp::Traits      Traits;
    // * of the traits
    typedef typename Traits::derived_type   T_derived_type;
    static_assert(std::is_same< MatrixImp,  T_derived_type >::value, "derived_type has to be the correct Type!");
    typedef typename Traits::ScalarType     T_ScalarType;
    // * of the matrix as itself (aka the derived type)
    typedef typename MatrixImp::ScalarType  D_ScalarType;
    static_assert(std::is_same< T_ScalarType, D_ScalarType >::value,
                  "ScalarType of derived_type has to be the correct Type!");
    // * of the matrix as the interface
    typedef typename Stuff::LA::MatrixInterface< Traits > InterfaceType;
    typedef typename InterfaceType::derived_type          I_derived_type;
    typedef typename InterfaceType::ScalarType            I_ScalarType;
    static_assert(std::is_same< MatrixImp, I_derived_type >::value, "derived_type has to be the correct Type!");
    static_assert(std::is_same< T_ScalarType, I_ScalarType >::value,
                  "ScalarType of derived_type has to be the correct Type!");
    // dynamic tests
    // * of the matrix as itself (aka the derived type)
    MatrixImp d_by_size(dim, dim);
    PatternType pattern(dim);
    for (size_t ii = 0; ii < dim; ++ii) {
      for (size_t jj = 0; jj < dim; ++jj)
<<<<<<< HEAD
        pattern.insert(ii, jj);
=======
        pattern.inner(ii).push_back(jj);
>>>>>>> 2496f29d
    }
    MatrixImp d_by_size_and_pattern(dim, dim, pattern);
    size_t d_rows = d_by_size.rows();
    if (d_rows != dim) DUNE_THROW_COLORFULLY(Dune::Exception, d_rows << " vs. " << dim);
    size_t d_cols = d_by_size.cols();
    if (d_cols != dim) DUNE_THROW_COLORFULLY(Dune::Exception, d_cols << " vs. " << dim);
    d_rows = d_by_size_and_pattern.rows();
    if (d_rows != dim) DUNE_THROW_COLORFULLY(Dune::Exception, d_rows << " vs. " << dim);
    d_cols = d_by_size_and_pattern.cols();
    if (d_cols != dim) DUNE_THROW_COLORFULLY(Dune::Exception, d_cols << " vs. " << dim);
    VectorImp zeros(dim);
    VectorImp ones(dim, D_ScalarType(1));
    VectorImp result(dim);
    d_by_size_and_pattern.mv(ones,result);
    if (result != zeros) DUNE_THROW_COLORFULLY(Dune::Exception, "check mv");
    for (size_t ii = 0; ii < d_rows; ++ii) {
      d_by_size_and_pattern.unit_row(ii);
      if (FloatCmp::ne(d_by_size_and_pattern.get_entry(ii, ii), D_ScalarType(1)))
        DUNE_THROW_COLORFULLY(Dune::Exception, d_by_size_and_pattern.get_entry(ii, ii) << " vs " << D_ScalarType(1));
      for (size_t jj = 0; jj < ii; ++jj) {
        if (FloatCmp::ne(d_by_size_and_pattern.get_entry(ii, jj), D_ScalarType(0)))
          DUNE_THROW_COLORFULLY(Dune::Exception, d_by_size_and_pattern.get_entry(ii, jj) << " vs " << D_ScalarType(0));
      }
      for (size_t jj = ii + 1;jj < d_cols; ++jj) {
        if (FloatCmp::ne(d_by_size_and_pattern.get_entry(ii, jj), D_ScalarType(0)))
          DUNE_THROW_COLORFULLY(Dune::Exception, d_by_size_and_pattern.get_entry(ii, jj) << " vs " << D_ScalarType(0));
      }
    }
    for (size_t ii = 0; ii < d_rows; ++ii) {
      d_by_size_and_pattern.clear_row(ii);
      for (size_t jj = 0; jj < d_cols; ++jj) {
        if (FloatCmp::ne(d_by_size_and_pattern.get_entry(ii, jj), D_ScalarType(0)))
          DUNE_THROW_COLORFULLY(Dune::Exception, d_by_size_and_pattern.get_entry(ii, jj) << " vs " << D_ScalarType(0));
      }
    }
    for (size_t jj = 0; jj < d_cols; ++jj) {
      d_by_size_and_pattern.unit_col(jj);
      if (FloatCmp::ne(d_by_size_and_pattern.get_entry(jj, jj), D_ScalarType(1)))
        DUNE_THROW_COLORFULLY(Dune::Exception, d_by_size_and_pattern.get_entry(jj, jj) << " vs " << D_ScalarType(1));
      for (size_t ii = 0; ii< jj; ++ii) {
        if (FloatCmp::ne(d_by_size_and_pattern.get_entry(ii, jj), D_ScalarType(0)))
          DUNE_THROW_COLORFULLY(Dune::Exception, d_by_size_and_pattern.get_entry(ii, jj) << " vs " << D_ScalarType(0));
      }
      for (size_t ii = jj + 1; ii < d_rows; ++ii) {
        if (FloatCmp::ne(d_by_size_and_pattern.get_entry(ii, jj), D_ScalarType(0)))
          DUNE_THROW_COLORFULLY(Dune::Exception, d_by_size_and_pattern.get_entry(ii, jj) << " vs " << D_ScalarType(0));
      }
    }
    for (size_t jj = 0; jj < d_cols; ++jj) {
      d_by_size_and_pattern.clear_col(jj);
      for (size_t ii = 0; ii < d_rows; ++ii) {
        if (FloatCmp::ne(d_by_size_and_pattern.get_entry(ii, jj), D_ScalarType(0)))
          DUNE_THROW_COLORFULLY(Dune::Exception, d_by_size_and_pattern.get_entry(ii, jj) << " vs " << D_ScalarType(0));
      }
    }
    for (size_t ii = 0; ii < d_rows; ++ii) {
      for (size_t jj = 0; jj < d_cols; ++jj) {
        d_by_size_and_pattern.set_entry(ii, jj, D_ScalarType(0.5) + D_ScalarType(ii) + D_ScalarType(jj));
        d_by_size_and_pattern.add_to_entry(ii, jj, D_ScalarType(0.5) + D_ScalarType(ii) + D_ScalarType(jj));
        if (FloatCmp::ne(d_by_size_and_pattern.get_entry(ii, jj),
                         D_ScalarType(2)*D_ScalarType(ii) + D_ScalarType(2)*D_ScalarType(jj) + D_ScalarType(1)))
          DUNE_THROW_COLORFULLY(Dune::Exception, d_by_size_and_pattern.get_entry(ii, jj));
      }
    }
  } //void fulfills_interface() const

  void produces_correct_results() const
  {
    typedef typename MatrixImp::ScalarType ScalarType;

    //create test patterns
    PatternType dense_pattern(dim);
    for (size_t ii = 0; ii < dim; ++ii) {
      for (size_t jj = 0; jj < dim; ++jj)
<<<<<<< HEAD
        dense_pattern.insert(ii, jj);
    }
    PatternType sparse_pattern(dim);
    sparse_pattern.insert(0, 2);                   //|-, -, x, -|
    sparse_pattern.insert(1, 0);                   //|x, x, -, -|
    sparse_pattern.insert(1, 1);                   //|-, -, -, x|
    sparse_pattern.insert(2, 3);                   //|-, -, -, -|
=======
        dense_pattern.inner(ii).push_back(jj);
    }
    PatternType sparse_pattern(dim);
    sparse_pattern.inner(0).push_back(2);                   //|-, -, x, -|
    sparse_pattern.inner(1).push_back(0);                   //|x, x, -, -|
    sparse_pattern.inner(1).push_back(1);                   //|-, -, -, x|
    sparse_pattern.inner(2).push_back(3);                   //|-, -, -, -|
>>>>>>> 2496f29d

    //create test matrizes
    MatrixImp matrix_zeros_dense(dim, dim, dense_pattern);      // |0, 0, 0, 0|
    for (size_t ii = 0; ii < dim; ++ii) {                       // |0, 0, 0, 0|
      for (size_t jj = 0; jj < dim; ++jj)                       // |0, 0, 0, 0|
        matrix_zeros_dense.set_entry(ii, jj, ScalarType(0));    // |0, 0, 0, 0|
    }
    MatrixImp matrix_zeros_sparse(dim, dim, sparse_pattern);    //|-, -, 0, -|
    matrix_zeros_sparse.set_entry(0, 2, ScalarType(0));         //|0, 0, -, -|
    matrix_zeros_sparse.set_entry(1, 0, ScalarType(0));         //|-, -, -, 0|
    matrix_zeros_sparse.set_entry(1, 1, ScalarType(0));         //|-, -, -, -|
    matrix_zeros_sparse.set_entry(2, 3, ScalarType(0));
    MatrixImp matrix_ones(dim, dim, dense_pattern);       // |1, 1, 1, 1|
    for (size_t ii = 0; ii < dim; ++ii) {                 // |1, 1, 1, 1|
      for (size_t jj = 0; jj < dim; ++jj)                 // |1, 1, 1, 1|
        matrix_ones.set_entry(ii, jj, ScalarType(1));     // |1, 1, 1, 1|
    }
    MatrixImp testmatrix_1(dim, dim, dense_pattern);                        // |0, 1, 2, 3|
    for (size_t ii = 0; ii < dim; ++ii) {                                   // |1, 2, 3, 4|
      for (size_t jj = 0; jj < dim; ++jj)                                   // |2, 3, 4, 5|
        testmatrix_1.set_entry(ii, jj, ScalarType(ii) + ScalarType(jj));    // |3, 4, 5, 6|
    }
    MatrixImp testmatrix_2(dim, dim, dense_pattern);                                                      // | 0.0, 1.5, 3.0, 4.5|
    for (size_t ii = 0; ii < dim; ++ii) {                                                                 // |-0.5, 1.0, 2.5, 4.0|
      for (size_t jj = 0; jj < dim; ++jj)                                                                 // |-1.0, 0.5, 2.0, 3.5|
        testmatrix_2.set_entry(ii, jj, ScalarType(-0.5)*ScalarType(ii) + ScalarType(1.5)*ScalarType(jj)); // |-1.5, 0.0, 1.5, 3.0|
    }
    MatrixImp testmatrix_sparse(dim, dim, sparse_pattern);    //|-,   -, 0.5,    -|
    testmatrix_sparse.set_entry(0, 2, ScalarType(0.5));       //|1, 1.5,   -,    -|
    testmatrix_sparse.set_entry(1, 0, ScalarType(1));         //|-,   -,   -, -0.5|
    testmatrix_sparse.set_entry(1, 1, ScalarType(1.5));       //|-,   -,   -,    -|
    testmatrix_sparse.set_entry(2, 3, ScalarType(-0.5));

    //create test vectors
    VectorImp vector_zeros(dim); // [0, 0, 0, 0]
    VectorImp vector_ones(dim, ScalarType(1)); // [1, 1, 1, 1]
    VectorImp vector_countingup(dim); //[0, 1, 2, 3]
    for (size_t ii = 0; ii < dim; ++ii)
      vector_countingup.set_entry(ii, ScalarType(ii));
    VectorImp testvector_1(dim); // [0, -2, 2, 1]
    testvector_1[0] = ScalarType(0);
    testvector_1[1] = ScalarType(-2);
    testvector_1[2] = ScalarType(2);
    testvector_1[3] = ScalarType(1);
    VectorImp testvector_3(dim); // [-1, 1, -1, 1]
    testvector_3[0] = ScalarType(-1);
    testvector_3[1] = ScalarType(1);
    testvector_3[2] = ScalarType(-1);
    testvector_3[3] = ScalarType(1);
    VectorImp testvector_5(dim); // [1.25, 0, 2.5, -3.5]
    testvector_5[0] = ScalarType(1.25);
    testvector_5[1] = ScalarType(0);
    testvector_5[2] = ScalarType(2.5);
    testvector_5[3] = ScalarType(-3.5);

    //test mv
    VectorImp result_mv_1(dim);
    matrix_zeros_dense.mv(vector_zeros, result_mv_1);
    VectorImp result_mv_2(dim);
    matrix_zeros_sparse.mv(vector_zeros, result_mv_2);
    if (result_mv_1 != vector_zeros || result_mv_2 != vector_zeros)
      DUNE_THROW_COLORFULLY(Dune::Exception, result_mv_1 << " vs " << result_mv_2 << " vs. " << vector_zeros);
    testmatrix_sparse.mv(testvector_5, result_mv_1);
    if (FloatCmp::ne(result_mv_1[0], ScalarType(1.25)) || FloatCmp::ne(result_mv_1[1], ScalarType(1.25))
        || FloatCmp::ne(result_mv_1[2], ScalarType(1.75)) || FloatCmp::ne(result_mv_1[3], ScalarType(0)))
      DUNE_THROW_COLORFULLY(Dune::Exception, result_mv_1);
    testmatrix_2.mv(testvector_3, result_mv_1);
    result_mv_2 = vector_ones;
    result_mv_2.scal(ScalarType(3));
    if (result_mv_1 != result_mv_2)
      DUNE_THROW_COLORFULLY(Dune::Exception, result_mv_1 << " vs. " << result_mv_2);
    testmatrix_1.mv(testvector_1, result_mv_1);
    if (FloatCmp::ne(result_mv_1[0], ScalarType(5)) || FloatCmp::ne(result_mv_1[1], ScalarType(6))
        || FloatCmp::ne(result_mv_1[2], ScalarType(7)) || FloatCmp::ne(result_mv_1[3], ScalarType(8)))
      DUNE_THROW_COLORFULLY(Dune::Exception, result_mv_1);
    testmatrix_sparse.mv(vector_ones, result_mv_1);
    if (FloatCmp::ne(result_mv_1[0], ScalarType(0.5)) || FloatCmp::ne(result_mv_1[1], ScalarType(2.5))
        || FloatCmp::ne(result_mv_1[2], ScalarType(-0.5)) || FloatCmp::ne(result_mv_1[3], ScalarType(0)))
      DUNE_THROW_COLORFULLY(Dune::Exception, result_mv_1);
    VectorImp a = vector_ones;
    matrix_zeros_dense.mv(vector_zeros, a);
    for (size_t ii = 0; ii < dim; ++ii) {
      if (!Dune::FloatCmp::eq(vector_ones[ii], ScalarType(1)))
        DUNE_THROW_COLORFULLY(Dune::Exception, "check copy-on-write");
    }

    //test scal, operator*
    MatrixImp scaled = matrix_zeros_dense;
    MatrixImp scaled_by_operator = matrix_zeros_dense;
    size_t rows = scaled.rows();
    size_t cols = scaled.cols();
    scaled.scal(ScalarType(1));
    scaled_by_operator *= ScalarType(1);
    for (size_t ii = 0; ii < rows ; ++ii) {
      for (size_t jj = 0; jj < cols; ++jj) {
        if (FloatCmp::ne(scaled.get_entry(ii, jj), ScalarType(0))
            || FloatCmp::ne(scaled_by_operator.get_entry(ii, jj), ScalarType(0)))
          DUNE_THROW_COLORFULLY(Dune::Exception, "");
      }
    }
    scaled = matrix_zeros_sparse;
    scaled_by_operator = matrix_zeros_sparse;
    scaled.scal(ScalarType(1));
    scaled_by_operator *= ScalarType(1);
    for (size_t ii = 0; ii < rows ; ++ii) {
      for (size_t jj = 0; jj < cols; ++jj) {
        if (FloatCmp::ne(scaled.get_entry(ii, jj), ScalarType(0))
            || FloatCmp::ne(scaled_by_operator.get_entry(ii, jj), ScalarType(0)))
          DUNE_THROW_COLORFULLY(Dune::Exception, "");
      }
    }
    scaled = matrix_ones;
    scaled_by_operator = matrix_ones;
    scaled.scal(ScalarType(0.5));
    scaled_by_operator *= ScalarType(0.5);
    for (size_t ii = 0; ii < rows ; ++ii) {
      for (size_t jj = 0; jj < cols; ++jj) {
        if (FloatCmp::ne(scaled.get_entry(ii, jj), ScalarType(0.5))
            || FloatCmp::ne(scaled_by_operator.get_entry(ii, jj), ScalarType(0.5)))
          DUNE_THROW_COLORFULLY(Dune::Exception, "");
      }
    }
    scaled = testmatrix_sparse;
    scaled_by_operator = testmatrix_sparse;
    scaled.scal(ScalarType(-1.25));
    scaled_by_operator *= ScalarType(-1.25);
    for (size_t ii = 0; ii < rows ; ++ii) {
      for (size_t jj = 0; jj < cols; ++jj) {
        if (FloatCmp::ne(scaled.get_entry(ii, jj), testmatrix_sparse.get_entry(ii, jj)*ScalarType(-1.25))
            || FloatCmp::ne(scaled_by_operator.get_entry(ii, jj), testmatrix_sparse.get_entry(ii, jj)*ScalarType(-1.25)))
          DUNE_THROW_COLORFULLY(Dune::Exception, "");
      }
    }
    scaled = testmatrix_1;
    scaled_by_operator = testmatrix_1;
    scaled.scal(ScalarType(10));
    scaled_by_operator *= ScalarType(10);
    for (size_t ii = 0; ii < rows ; ++ii) {
      for (size_t jj = 0; jj < cols; ++jj) {
        if (FloatCmp::ne(scaled.get_entry(ii, jj), testmatrix_1.get_entry(ii, jj)*ScalarType(10))
            || FloatCmp::ne(scaled_by_operator.get_entry(ii, jj), testmatrix_1.get_entry(ii, jj)*ScalarType(10)))
          DUNE_THROW_COLORFULLY(Dune::Exception, "");
      }
    }
    MatrixImp b = matrix_ones;
    b.scal(ScalarType(0));
    for (size_t ii = 0; ii < rows ; ++ii) {
      for (size_t jj = 0; jj < cols; ++jj) {
        if (FloatCmp::ne(matrix_ones.get_entry(ii, jj), ScalarType(1)))
          DUNE_THROW_COLORFULLY(Dune::Exception, "check copy-on-write");
      }
    }

    //test axpy
    MatrixImp result_axpy = matrix_zeros_dense;
    result_axpy.axpy(ScalarType(1.5), matrix_ones);
    for (size_t ii = 0; ii < rows ; ++ii) {
      for (size_t jj = 0; jj < cols; ++jj) {
        if (FloatCmp::ne(result_axpy.get_entry(ii, jj), ScalarType(1.5)))
          DUNE_THROW_COLORFULLY(Dune::Exception, result_axpy.get_entry(ii, jj) << " vs. " << ScalarType(1.5));
      }
    }
    result_axpy = matrix_zeros_sparse;
    result_axpy.axpy(ScalarType(-1.5), matrix_zeros_sparse);
    for (size_t ii = 0; ii < rows ; ++ii) {
      for (size_t jj = 0; jj < cols; ++jj) {
        if (FloatCmp::ne(result_axpy.get_entry(ii, jj), ScalarType(0)))
          DUNE_THROW_COLORFULLY(Dune::Exception, result_axpy.get_entry(ii, jj) << " vs. " << ScalarType(0));
      }
    }
    result_axpy = testmatrix_sparse;
    result_axpy.axpy(ScalarType(-0.5), testmatrix_sparse);
    for (size_t ii = 0; ii < rows ; ++ii) {
      for (size_t jj = 0; jj < cols; ++jj) {
        if (FloatCmp::ne(result_axpy.get_entry(ii, jj), ScalarType(0.5)*testmatrix_sparse.get_entry(ii, jj)))
          DUNE_THROW_COLORFULLY(Dune::Exception, result_axpy.get_entry(ii, jj) << " vs. "
                                << ScalarType(0.5)*testmatrix_sparse.get_entry(ii, jj));
      }
    }
    result_axpy = testmatrix_1;
    result_axpy.axpy(ScalarType(2), testmatrix_2);
    for (size_t ii = 0; ii < rows ; ++ii) {
      for (size_t jj = 0; jj < cols; ++jj) {
        if (FloatCmp::ne(result_axpy.get_entry(ii, jj),
                         ScalarType(2)*testmatrix_2.get_entry(ii, jj) + testmatrix_1.get_entry(ii, jj)))
          DUNE_THROW_COLORFULLY(Dune::Exception, result_axpy.get_entry(ii, jj) << " vs. "
                                << ScalarType(2)*testmatrix_2.get_entry(ii, jj) + testmatrix_1.get_entry(ii, jj));
      }
    }
    b = matrix_zeros_dense;
    b.axpy(ScalarType(1), matrix_ones);
    for (size_t ii = 0; ii < rows ; ++ii) {
      for (size_t jj = 0; jj < cols; ++jj) {
        if (FloatCmp::ne(matrix_zeros_dense.get_entry(ii, jj), ScalarType(0)))
          DUNE_THROW_COLORFULLY(Dune::Exception, "check copy-on-write");
      }
    }
  } //void produces_correct_results() const
}; //struct MatrixTest

TYPED_TEST_CASE(MatrixTest, MatrixVectorCombinations);
TYPED_TEST(MatrixTest, fulfills_interface) {
  this->fulfills_interface();
}
TYPED_TEST_CASE(MatrixTest, MatrixVectorCombinations);
TYPED_TEST(MatrixTest, produces_correct_results) {
  this->produces_correct_results();
}

int main(int argc, char** argv)
{
  try {
    test_init(argc, argv);
    return RUN_ALL_TESTS();
  } catch (Dune::Exception& e) {
    std::cerr << Dune::Stuff::Common::colorStringRed("Dune reported error: ") << e << std::endl;
  } catch (...) {
    std::cerr << Dune::Stuff::Common::colorStringRed("Unknown exception thrown!") << std::endl;
  }
}<|MERGE_RESOLUTION|>--- conflicted
+++ resolved
@@ -10,9 +10,7 @@
 #include <type_traits>
 #include <memory>
 
-#include <dune/stuff/common/disable_warnings.hh>
-# include <dune/common/float_cmp.hh>
-#include <dune/stuff/common/reenable_warnings.hh>
+#include <dune/common/float_cmp.hh>
 
 #include <dune/stuff/common/exceptions.hh>
 #include <dune/stuff/la/container/interfaces.hh>
@@ -706,11 +704,7 @@
     PatternType pattern(dim);
     for (size_t ii = 0; ii < dim; ++ii) {
       for (size_t jj = 0; jj < dim; ++jj)
-<<<<<<< HEAD
-        pattern.insert(ii, jj);
-=======
         pattern.inner(ii).push_back(jj);
->>>>>>> 2496f29d
     }
     MatrixImp d_by_size_and_pattern(dim, dim, pattern);
     size_t d_rows = d_by_size.rows();
@@ -785,15 +779,6 @@
     PatternType dense_pattern(dim);
     for (size_t ii = 0; ii < dim; ++ii) {
       for (size_t jj = 0; jj < dim; ++jj)
-<<<<<<< HEAD
-        dense_pattern.insert(ii, jj);
-    }
-    PatternType sparse_pattern(dim);
-    sparse_pattern.insert(0, 2);                   //|-, -, x, -|
-    sparse_pattern.insert(1, 0);                   //|x, x, -, -|
-    sparse_pattern.insert(1, 1);                   //|-, -, -, x|
-    sparse_pattern.insert(2, 3);                   //|-, -, -, -|
-=======
         dense_pattern.inner(ii).push_back(jj);
     }
     PatternType sparse_pattern(dim);
@@ -801,7 +786,6 @@
     sparse_pattern.inner(1).push_back(0);                   //|x, x, -, -|
     sparse_pattern.inner(1).push_back(1);                   //|-, -, -, x|
     sparse_pattern.inner(2).push_back(3);                   //|-, -, -, -|
->>>>>>> 2496f29d
 
     //create test matrizes
     MatrixImp matrix_zeros_dense(dim, dim, dense_pattern);      // |0, 0, 0, 0|
@@ -865,8 +849,8 @@
     if (result_mv_1 != vector_zeros || result_mv_2 != vector_zeros)
       DUNE_THROW_COLORFULLY(Dune::Exception, result_mv_1 << " vs " << result_mv_2 << " vs. " << vector_zeros);
     testmatrix_sparse.mv(testvector_5, result_mv_1);
-    if (FloatCmp::ne(result_mv_1[0], ScalarType(1.25)) || FloatCmp::ne(result_mv_1[1], ScalarType(1.25))
-        || FloatCmp::ne(result_mv_1[2], ScalarType(1.75)) || FloatCmp::ne(result_mv_1[3], ScalarType(0)))
+    if (result_mv_1[0] != ScalarType(1.25) || result_mv_1[1] != ScalarType(1.25)
+        || result_mv_1[2] != ScalarType(1.75) || result_mv_1[3] != ScalarType(0))
       DUNE_THROW_COLORFULLY(Dune::Exception, result_mv_1);
     testmatrix_2.mv(testvector_3, result_mv_1);
     result_mv_2 = vector_ones;
@@ -874,12 +858,12 @@
     if (result_mv_1 != result_mv_2)
       DUNE_THROW_COLORFULLY(Dune::Exception, result_mv_1 << " vs. " << result_mv_2);
     testmatrix_1.mv(testvector_1, result_mv_1);
-    if (FloatCmp::ne(result_mv_1[0], ScalarType(5)) || FloatCmp::ne(result_mv_1[1], ScalarType(6))
-        || FloatCmp::ne(result_mv_1[2], ScalarType(7)) || FloatCmp::ne(result_mv_1[3], ScalarType(8)))
+    if (result_mv_1[0] != ScalarType(5) || result_mv_1[1] != ScalarType(6)
+        || result_mv_1[2] != ScalarType(7) || result_mv_1[3] != ScalarType(8))
       DUNE_THROW_COLORFULLY(Dune::Exception, result_mv_1);
     testmatrix_sparse.mv(vector_ones, result_mv_1);
-    if (FloatCmp::ne(result_mv_1[0], ScalarType(0.5)) || FloatCmp::ne(result_mv_1[1], ScalarType(2.5))
-        || FloatCmp::ne(result_mv_1[2], ScalarType(-0.5)) || FloatCmp::ne(result_mv_1[3], ScalarType(0)))
+    if (result_mv_1[0] != ScalarType(0.5) || result_mv_1[1] != ScalarType(2.5)
+        || result_mv_1[2] != ScalarType(-0.5) || result_mv_1[3] != ScalarType(0))
       DUNE_THROW_COLORFULLY(Dune::Exception, result_mv_1);
     VectorImp a = vector_ones;
     matrix_zeros_dense.mv(vector_zeros, a);
