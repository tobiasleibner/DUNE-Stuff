// This file is part of the dune-stuff project:
//   https://github.com/wwu-numerik/dune-stuff
// Copyright holders: Rene Milk, Felix Schindler
// License: BSD 2-Clause License (http://opensource.org/licenses/BSD-2-Clause)

#include "config.h"

#include <dune/stuff/test/gtest/gtest.h>
#include <dune/stuff/test/common.hh>
#include <dune/stuff/common/logging.hh>
#include <dune/stuff/common/logstreams.hh>

namespace DSC = Dune::Stuff::Common;

void balh(std::ostream& out) {
  static int c = 0;
  out << "balh " << c << "\n";
  c++;
}

void do_something_that_takes_long(std::ostream& out)
{
  out << "  there should appear five dots, but not too fast:" << std::flush;
  for (unsigned int i = 0; i < 5; ++i){
    busywait(666);
    out << "." << std::flush;
  }
  out << std::endl;
} // void do_something_that_takes_long()

<<<<<<< HEAD
int main(int argc, char** argv)
{
    testing::InitGoogleTest(&argc, argv);

    DSC::Logger().create(DSC::LOG_CONSOLE | DSC::LOG_ERROR);
    DSC::Logger().error() << "This should be in output\n";
    DSC::Logger().info() << "This should NOT be in output\n";
    DSC::Logger().debug() << "dito\n";
    DSC::Logger().flush();
    for (int i: {DSC::LOG_INFO, DSC::LOG_DEBUG, DSC::LOG_ERROR}) {
        const int id = DSC::Logger().addStream(DSC::LOG_CONSOLE | i);
        DSC::Logger().getStream(id) << "Create a new stream with id: " << id << std::endl;
    }
    DSC_LOG_ERROR.suspend();
    DSC_LOG_ERROR << "not in output\n";
    balh(DSC_LOG_ERROR);
    DSC_LOG_ERROR.resume();
    DSC_LOG_ERROR << "in output\n";
    balh(DSC_LOG_ERROR);

    //this should do nothing whatsoever
    balh(DSC::dev_null);
    DSC::Logger().flush();

    // this is the desired result:
    DSC::LogStream& err = DSC::Logger().error();
    std::cout << "begin std::cout test" << std::endl;
    do_something_that_takes_long(std::cout);
    std::cout << "end   std::cout test" << std::endl;
    std::cout << "begin Logger().error() test" << std::endl;
    do_something_that_takes_long(err);
    std::cout << "end   Logger().error() test" << std::endl;

    return 0;
}
=======
TEST(LoggerTest, all) {
  DSC::Logger().create(DSC::LOG_CONSOLE | DSC::LOG_ERROR);
  DSC::Logger().error() << "This should be in output\n";
  DSC::Logger().info() << "This should NOT be in output\n";
  DSC::Logger().debug() << "dito\n";
  DSC::Logger().flush();
  for (int i: {DSC::LOG_INFO, DSC::LOG_DEBUG, DSC::LOG_ERROR}) {
    const int id = DSC::Logger().addStream(DSC::LOG_CONSOLE | i);
    DSC::Logger().getStream(id) << "Create a new stream with id: " << id << std::endl;
  }
  DSC_LOG_ERROR.suspend();
  DSC_LOG_ERROR << "not in output\n";
  balh(DSC_LOG_ERROR);
  DSC_LOG_ERROR.resume();
  DSC_LOG_ERROR << "in output\n";
  balh(DSC_LOG_ERROR);

  //this should do nothing whatsoever
  balh(DSC::dev_null);
  DSC::Logger().flush();

  // this is the desired result:
  DSC::LogStream& err = DSC::Logger().error();
  std::cout << "begin std::cout test" << std::endl;
  do_something_that_takes_long(std::cout);
  std::cout << "end   std::cout test" << std::endl;
  std::cout << "begin Logger().error() test" << std::endl;
  do_something_that_takes_long(err);
  std::cout << "end   Logger().error() test" << std::endl;
}

#include <dune/stuff/test/test_main.cxx>
>>>>>>> 7487c4d6
<|MERGE_RESOLUTION|>--- conflicted
+++ resolved
@@ -3,10 +3,9 @@
 // Copyright holders: Rene Milk, Felix Schindler
 // License: BSD 2-Clause License (http://opensource.org/licenses/BSD-2-Clause)
 
-#include "config.h"
+#include "main.hxx"
 
-#include <dune/stuff/test/gtest/gtest.h>
-#include <dune/stuff/test/common.hh>
+// dune-stuff
 #include <dune/stuff/common/logging.hh>
 #include <dune/stuff/common/logstreams.hh>
 
@@ -28,43 +27,6 @@
   out << std::endl;
 } // void do_something_that_takes_long()
 
-<<<<<<< HEAD
-int main(int argc, char** argv)
-{
-    testing::InitGoogleTest(&argc, argv);
-
-    DSC::Logger().create(DSC::LOG_CONSOLE | DSC::LOG_ERROR);
-    DSC::Logger().error() << "This should be in output\n";
-    DSC::Logger().info() << "This should NOT be in output\n";
-    DSC::Logger().debug() << "dito\n";
-    DSC::Logger().flush();
-    for (int i: {DSC::LOG_INFO, DSC::LOG_DEBUG, DSC::LOG_ERROR}) {
-        const int id = DSC::Logger().addStream(DSC::LOG_CONSOLE | i);
-        DSC::Logger().getStream(id) << "Create a new stream with id: " << id << std::endl;
-    }
-    DSC_LOG_ERROR.suspend();
-    DSC_LOG_ERROR << "not in output\n";
-    balh(DSC_LOG_ERROR);
-    DSC_LOG_ERROR.resume();
-    DSC_LOG_ERROR << "in output\n";
-    balh(DSC_LOG_ERROR);
-
-    //this should do nothing whatsoever
-    balh(DSC::dev_null);
-    DSC::Logger().flush();
-
-    // this is the desired result:
-    DSC::LogStream& err = DSC::Logger().error();
-    std::cout << "begin std::cout test" << std::endl;
-    do_something_that_takes_long(std::cout);
-    std::cout << "end   std::cout test" << std::endl;
-    std::cout << "begin Logger().error() test" << std::endl;
-    do_something_that_takes_long(err);
-    std::cout << "end   Logger().error() test" << std::endl;
-
-    return 0;
-}
-=======
 TEST(LoggerTest, all) {
   DSC::Logger().create(DSC::LOG_CONSOLE | DSC::LOG_ERROR);
   DSC::Logger().error() << "This should be in output\n";
@@ -82,19 +44,16 @@
   DSC_LOG_ERROR << "in output\n";
   balh(DSC_LOG_ERROR);
 
-  //this should do nothing whatsoever
-  balh(DSC::dev_null);
-  DSC::Logger().flush();
+    //this should do nothing whatsoever
+    balh(DSC::dev_null);
+    DSC::Logger().flush();
 
-  // this is the desired result:
-  DSC::LogStream& err = DSC::Logger().error();
-  std::cout << "begin std::cout test" << std::endl;
-  do_something_that_takes_long(std::cout);
-  std::cout << "end   std::cout test" << std::endl;
-  std::cout << "begin Logger().error() test" << std::endl;
-  do_something_that_takes_long(err);
-  std::cout << "end   Logger().error() test" << std::endl;
-}
-
-#include <dune/stuff/test/test_main.cxx>
->>>>>>> 7487c4d6
+    // this is the desired result:
+    DSC::LogStream& err = DSC::Logger().error();
+    std::cout << "begin std::cout test" << std::endl;
+    do_something_that_takes_long(std::cout);
+    std::cout << "end   std::cout test" << std::endl;
+    std::cout << "begin Logger().error() test" << std::endl;
+    do_something_that_takes_long(err);
+    std::cout << "end   Logger().error() test" << std::endl;
+}