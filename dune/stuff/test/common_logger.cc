--- conflicted
+++ resolved
@@ -44,23 +44,6 @@
   DSC_LOG_ERROR << "in output\n";
   balh(DSC_LOG_ERROR);
 
-<<<<<<< HEAD
-  //this should do nothing whatsoever
-  balh(DSC::dev_null);
-  DSC::Logger().flush();
-
-  // this is the desired result:
-  DSC::LogStream& err = DSC::Logger().error();
-  std::cout << "begin std::cout test" << std::endl;
-  do_something_that_takes_long(std::cout);
-  std::cout << "end   std::cout test" << std::endl;
-  std::cout << "begin Logger().error() test" << std::endl;
-  do_something_that_takes_long(err);
-  std::cout << "end   Logger().error() test" << std::endl;
-}
-
-#include <dune/stuff/test/test_main.cxx>
-=======
     //this should do nothing whatsoever
     balh(DSC::dev_null);
     DSC::Logger().flush();
@@ -73,5 +56,4 @@
     std::cout << "begin Logger().error() test" << std::endl;
     do_something_that_takes_long(err);
     std::cout << "end   Logger().error() test" << std::endl;
-}
->>>>>>> 28a41147
+}