// This file is part of the dune-stuff project:
//   https://github.com/wwu-numerik/dune-stuff
// Copyright holders: Rene Milk, Felix Schindler
// License: BSD 2-Clause License (http://opensource.org/licenses/BSD-2-Clause)

#include "test_common.hh"

#include <string>
#include <array>
#include <initializer_list>
#include <vector>
#include <dune/stuff/common/fixed_map.hh>
#include <dune/stuff/common/string.hh>
#include <dune/stuff/common/ranges.hh>

using namespace Dune::Stuff::Common;

TEST(FixedMapTest, All) {
  const std::initializer_list<std::pair<std::string, int>> values{{"0", 0}, {"1", 1}, {"2", 2}};

  const FixedMap<std::string, int, 1> too_small(values);
  FixedMap<std::string, int, 3> fits(values);
  const FixedMap<std::string, int, 6> too_big(values);
  EXPECT_EQ(0, too_small[toString(0)]);
  EXPECT_THROW(too_small["1"], Dune::RangeError);
  for( int i : {0,1,2}) {
    EXPECT_EQ(i, too_big[toString(i)]);
  }
  for( int DUNE_UNUSED(i) : {3,4,5}) {
    EXPECT_EQ(int(), too_big[std::string()]);
  }
  auto size = fits.size();
  for( auto& pt : fits) {
    int value = pt.second;
    std::string key =  pt.first;
    EXPECT_EQ(key, toString(value));
    size--;
  }
  EXPECT_EQ(0, size);
  for( int i : {0,1,2}) {
    fits[toString(i)] += 1;
    EXPECT_EQ(i+1, fits[toString(i)]);
  }

  EXPECT_EQ(std::make_pair(std::string("0"), 0), *too_big.begin());
  //death test segfaults inside gtest -> disabled
//  EXPECT_DEATH(*too_big.end(), ".*");
<<<<<<< HEAD
}
=======
}

#include <dune/stuff/test/test_main.cxx>
>>>>>>> a9521114
<|MERGE_RESOLUTION|>--- conflicted
+++ resolved
@@ -45,10 +45,6 @@
   EXPECT_EQ(std::make_pair(std::string("0"), 0), *too_big.begin());
   //death test segfaults inside gtest -> disabled
 //  EXPECT_DEATH(*too_big.end(), ".*");
-<<<<<<< HEAD
-}
-=======
 }
 
-#include <dune/stuff/test/test_main.cxx>
->>>>>>> a9521114
+#include <dune/stuff/test/test_main.cxx>