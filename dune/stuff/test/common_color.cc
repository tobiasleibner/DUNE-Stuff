--- conflicted
+++ resolved
@@ -39,10 +39,6 @@
   for (int i = 0; i < 256; ++i)
     std::cout << highlightString("hello world - ", i);
   std::cout << std::endl;
-<<<<<<< HEAD
-}
-=======
 } // main
 
-#include <dune/stuff/test/test_main.cxx>
->>>>>>> a9521114
+#include <dune/stuff/test/test_main.cxx>