--- conflicted
+++ resolved
@@ -202,37 +202,18 @@
     for (size_t rr = 0; rr < dimRange; ++rr) {
       *tmp_row_ = ret[rr];
       for (size_t cc = 0; cc < dimRangeCols; ++cc) {
-<<<<<<< HEAD
         if (DSC::isnan(tmp_row_->operator[](cc))) {
-          failure = true;
+          failure    = true;
           error_type = "NaN";
         } else if (DSC::isinf(tmp_row_->operator[](cc))) {
-          failure = true;
-          error_type = "inf";
-        } else if (std::abs(tmp_row_->operator[](cc)) > (0.9 * std::numeric_limits< double >::max())) {
-          failure = true;
-=======
-        if (DSC::isnan(tmp_row_[cc])) {
-          failure    = true;
-          error_type = "NaN";
-        } else if (DSC::isinf(tmp_row_[cc])) {
           failure    = true;
           error_type = "inf";
-        } else if (std::abs(tmp_row_[cc]) > (0.9 * std::numeric_limits<double>::max())) {
+        } else if (std::abs(tmp_row_->operator[](cc)) > (0.9 * std::numeric_limits<double>::max())) {
           failure    = true;
->>>>>>> 554fc619
           error_type = "an unlikely value";
         }
         if (failure)
           DUNE_THROW(Stuff::Exceptions::internal_error,
-<<<<<<< HEAD
-                     "evaluating this function yielded " << error_type << "!\n"
-                     << "The variable of this function is:     " << function_->variable() << "\n"
-                     << "The expression of this functional is: " << function_->expression().at(rr*dimRangeCols+cc) << "\n"
-                     << "You tried to evaluate it with:   xx = " << xx << "\n"
-                     << "The result was:                       " << tmp_row_->operator[](cc) << "\n\n"
-                     << "You can disable this check by defining DUNE_STUFF_FUNCTIONS_EXPRESSION_DISABLE_CHECKS\n");
-=======
                      "evaluating this function yielded "
                          << error_type
                          << "!\n"
@@ -240,16 +221,15 @@
                          << function_->variable()
                          << "\n"
                          << "The expression of this functional is: "
-                         << function_->expression().at(0)
+                         << expression().at(rr * dimRangeCols + cc)
                          << "\n"
                          << "You tried to evaluate it with:   xx = "
                          << xx
                          << "\n"
                          << "The result was:                       "
-                         << ret
+                         << tmp_row_->operator[](cc)
                          << "\n\n"
                          << "You can disable this check by defining DUNE_STUFF_FUNCTIONS_EXPRESSION_DISABLE_CHECKS\n");
->>>>>>> 554fc619
       }
     }
 #endif // DUNE_STUFF_FUNCTIONS_EXPRESSION_DISABLE_CHECKS
@@ -305,11 +285,7 @@
     for (size_t rr = 0; rr < dimRange; ++rr) {
       auto& retRow = ret[rr];
       for (size_t cc = 0; cc < dimRangeCols; ++cc)
-<<<<<<< HEAD
-        retRow[cc] = (*tmp_vector_)[rr*dimRangeCols + cc];
-=======
-        retRow[cc] = tmp_vector_[rr * dimRangeCols + cc];
->>>>>>> 554fc619
+        retRow[cc] = (*tmp_vector_)[rr * dimRangeCols + cc];
     }
   } // ... evaluate_helper(...)
 
@@ -390,16 +366,9 @@
   std::shared_ptr<const MathExpressionFunctionType> function_;
   size_t order_;
   std::string name_;
-<<<<<<< HEAD
-  mutable typename DS::PerThreadValue< FieldVector< RangeFieldType, dimRange*dimRangeCols > > tmp_vector_;
-  mutable typename DS::PerThreadValue< FieldVector< RangeFieldType, dimRangeCols > > tmp_row_;
-  std::vector< std::vector< std::shared_ptr< const MathExpressionGradientType > > > gradients_;
-=======
-  mutable FieldVector<RangeFieldType, dimRange * dimRangeCols> tmp_vector_;
-  mutable FieldVector<RangeFieldType, dimRangeCols> tmp_row_;
-  mutable FieldVector<RangeFieldType, dimDomain> tmp_gradient_row_;
+  mutable typename DS::PerThreadValue<FieldVector<RangeFieldType, dimRange * dimRangeCols>> tmp_vector_;
+  mutable typename DS::PerThreadValue<FieldVector<RangeFieldType, dimRangeCols>> tmp_row_;
   std::vector<std::vector<std::shared_ptr<const MathExpressionGradientType>>> gradients_;
->>>>>>> 554fc619
 }; // class Expression
 
 } // namespace Functions
