--- conflicted
+++ resolved
@@ -21,145 +21,6 @@
 namespace Dune {
 namespace Stuff {
 
-<<<<<<< HEAD
-template <class ViewTraits>
-class StrategyBase {
-public:
-  typedef typename ViewTraits::template Codim<0>::Entity EntityType;
-  typedef typename EntityType::Geometry::LocalCoordinate LocalCoordinateType;
-  typedef typename EntityType::Geometry::GlobalCoordinate GlobalCoordinateType;
-  typedef std::vector<typename EntityType::EntityPointer> EntityPointerVector;
-};
-
-template <class ViewTraits>
-class InlevelSearchStrategy : public StrategyBase<ViewTraits> {
-  typedef StrategyBase<ViewTraits> BaseType;
-  typedef GenericReferenceElements< typename  BaseType::LocalCoordinateType::value_type,
-                                              BaseType::LocalCoordinateType::dimension >
-        RefElementType;
-  typedef typename Dune::GridView<ViewTraits>::template Codim< 0 >::Iterator IteratorType;
-
-
-  inline bool check_add(const typename BaseType::EntityType& entity,
-                        const typename BaseType::GlobalCoordinateType& point,
-                        typename BaseType::EntityPointerVector& ret) const {
-    const auto& geometry = entity.geometry();
-    const auto& refElement = RefElementType::general(geometry.type());
-    if(refElement.checkInside(geometry.local(point)))
-    {
-      ret.emplace_back(entity);
-      return true;
-    }
-    return false;
-  }
-public:
-  InlevelSearchStrategy(const Dune::GridView<ViewTraits>& gridview)
-    : gridview_(gridview)
-    , it_last_(gridview_.template begin< 0 >())
-  {}
-
-  template <class QuadpointContainerType>
-  typename BaseType::EntityPointerVector operator() (const QuadpointContainerType& quad_points)
-  {
-    const auto max_size = quad_points.size();
-
-    const IteratorType begin = gridview_.template begin< 0 >();
-    const IteratorType end = gridview_.template end< 0 >();
-    std::vector<typename BaseType::EntityType::EntityPointer> ret;
-    for(const auto& point : quad_points)
-    {
-      IteratorType it_current = it_last_;
-      bool it_reset = true;
-      for(; it_current != end && ret.size() < max_size; ++it_current)
-      {
-        if(check_add(*it_current, point, ret)) {
-          it_reset = false;
-          it_last_ = it_current;
-          break;
-        }
-      }
-      if(!it_reset)
-        continue;
-      for(it_current = begin;
-          it_current != it_last_ && ret.size() < max_size;
-          ++it_current)
-      {
-        if(check_add(*it_current, point, ret)) {
-          it_reset = false;
-          it_last_ = it_current;
-          break;
-        }
-      }
-      assert(!it_reset);
-    }
-    return ret;
-  }
-
-private:
-  const Dune::GridView<ViewTraits> gridview_;
-  IteratorType it_last_;
-};
-
-template <class ViewTraits>
-class HierarchicSearchStrategy : public StrategyBase<ViewTraits> {
-  typedef StrategyBase<ViewTraits> BaseType;
-
-  const Dune::GridView<ViewTraits> gridview_;
-  const int start_level_;
-
-public:
-  HierarchicSearchStrategy(const Dune::GridView<ViewTraits>& gridview)
-    : gridview_(gridview)
-    , start_level_(0)
-  {}
-
-  template <class QuadpointContainerType>
-  typename BaseType::EntityPointerVector
-  operator() (const QuadpointContainerType& quad_points) const
-  {
-    auto level = std::min(gridview_.grid().maxLevel(), start_level_);
-    auto range = DSC::viewRange(gridview_.grid().levelView(level));
-    return process(quad_points, range);
-  }
-
-private:
-
-  template <class QuadpointContainerType, class RangeType>
-  std::vector<typename BaseType::EntityType::EntityPointer>
-  process(const QuadpointContainerType& quad_points,
-          const RangeType& range) const
-  {
-    typedef GenericReferenceElements< typename BaseType::LocalCoordinateType::value_type,
-        BaseType::LocalCoordinateType::dimension > RefElementType;
-    std::vector<typename BaseType::EntityType::EntityPointer> ret;
-
-    for(const auto& my_ent : range) {
-      const int my_level = my_ent.level();
-      const auto& geometry = my_ent.geometry();
-      const auto& refElement = RefElementType::general(geometry.type());
-      for(const auto& point : quad_points)
-      {
-        if(refElement.checkInside(geometry.local(point)))
-        {
-          //if I cannot descend further add this entity even if it's not my view
-          if(gridview_.grid().maxLevel() <= my_level || gridview_.contains(my_ent)) {
-            ret.emplace_back(my_ent);
-          }
-          else {
-            const auto h_end = my_ent.hend(my_level+1);
-            const auto h_begin = my_ent.hbegin(my_level+1);
-            const auto h_range = boost::make_iterator_range(h_begin, h_end);
-            const auto kids = process(QuadpointContainerType(1, point), h_range);
-            ret.insert(ret.end(), kids.begin(), kids.end());
-          }
-        }
-      }
-    }
-    return ret;
-  }
-};
-=======
->>>>>>> 5f817c23
 
 #ifdef HAVE_DUNE_FEM
 template< template< class > class SearchStrategy = Grid::EntityInlevelSearch >
