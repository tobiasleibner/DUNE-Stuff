// This file is part of the dune-stuff project:
//   https://github.com/wwu-numerik/dune-stuff/
// Copyright holders: Rene Milk, Felix Schindler
// License: BSD 2-Clause License (http://opensource.org/licenses/BSD-2-Clause)
//
// Contributors: Tobias Leibner

#ifndef DUNE_STUFF_GRID_PERIODICVIEW_HH
#define DUNE_STUFF_GRID_PERIODICVIEW_HH

#include <bitset>
#include <map>
#include <utility>
#include <vector>

#if HAVE_DUNE_GRID
#include <dune/grid/common/gridview.hh>
#endif

#include <dune/stuff/aliases.hh>
#include <dune/stuff/common/exceptions.hh>
#include <dune/stuff/common/memory.hh>
#include <dune/stuff/common/float_cmp.hh>
#include <dune/stuff/common/ranges.hh>
#include <dune/stuff/grid/search.hh>

namespace Dune {
namespace Stuff {
namespace Grid {

#if HAVE_DUNE_GRID

namespace internal {

/** \brief Intersection for PeriodicGridView
 *
 * PeriodicIntersection is derived from the Intersection of the underlying GridView. On the inside of the grid or if
 * periodic_ is false, the PeriodicIntersection will behave exactly like its BaseType. If periodic_ is true, the
 * PeriodicIntersection will return neighbor == true even if it actually is on the boundary. In this case, outside(),
 * geometryInOutside() and indexInOutside() are well-defined and give the information from the periodically adjacent
 * entity.
 *
 * \see PeriodicGridView
 */
template <class RealGridViewImp>
class PeriodicIntersection : public RealGridViewImp::Intersection
{
  typedef RealGridViewImp RealGridViewType;
  typedef PeriodicIntersection<RealGridViewType> ThisType;
  typedef typename RealGridViewType::Intersection BaseType;

public:
<<<<<<< HEAD
  using typename BaseType::LocalGeometry;
  typedef typename BaseType::Entity                       EntityType;
=======
  typedef typename BaseType::LocalGeometry LocalGeometry;
  typedef typename BaseType::EntityPointer EntityPointer;
>>>>>>> 554fc619
  typedef typename RealGridViewType::IntersectionIterator RealIntersectionIteratorType;
  static const size_t dimDomain = RealGridViewType::dimension;

  //! \brief Constructor from real intersection
<<<<<<< HEAD
  PeriodicIntersection(const BaseType& real_intersection,
                       const RealGridViewType& real_grid_view,
                       const std::pair< bool, EntityType >& periodic_pair)
=======
  PeriodicIntersection(const BaseType& real_intersection, const RealGridViewType& real_grid_view,
                       const std::pair<bool, EntityPointer>& periodic_pair)
>>>>>>> 554fc619
    : BaseType(real_intersection)
    , periodic_(periodic_pair.first)
    , outside_(periodic_pair.second)
    , real_grid_view_(new DSC::ConstStorageProvider<RealGridViewType>(real_grid_view))
  {
  }

  // methods that differ from BaseType
  bool neighbor() const
  {
    if (periodic_)
      return true;
    else
      return BaseType::neighbor();
  } // bool neighbor() const

  EntityType outside() const
  {
    if (periodic_)
      return outside_;
    else
      return BaseType::outside();
  } // ... outside() const

  LocalGeometry geometryInOutside() const
  {
    if (periodic_) {
      return find_intersection_in_outside().geometryInInside();
    } else {
      return BaseType::geometryInOutside();
    }
  } // ... geometryInOutside() const

  int indexInOutside() const
  {
    if (periodic_) {
      return find_intersection_in_outside().indexInInside();
    } else {
      return BaseType::indexInOutside();
    }
  } // int indexInOutside() const

private:
  // tries to find intersection in outside (works only if periodic_ == true)
  BaseType find_intersection_in_outside() const
  {
<<<<<<< HEAD
    const auto coords = this->geometry().center();
    RealIntersectionIteratorType outside_i_it = real_grid_view_->access().ibegin(outside_);
    const RealIntersectionIteratorType outside_i_it_end = real_grid_view_->access().iend(outside_);
=======
    const auto coords                                   = this->geometry().center();
    RealIntersectionIteratorType outside_i_it           = real_grid_view_->access().ibegin(*outside());
    const RealIntersectionIteratorType outside_i_it_end = real_grid_view_->access().iend(*outside());
>>>>>>> 554fc619
    // walk over outside intersections and find an intersection on the boundary that differs only in one coordinate
    for (; outside_i_it != outside_i_it_end; ++outside_i_it) {
      const BaseType& curr_outside_intersection = *outside_i_it;
      if (curr_outside_intersection.boundary()) {
        const auto curr_outside_intersection_coords = curr_outside_intersection.geometry().center();
        size_t coord_difference_count = 0;
        for (size_t ii = 0; ii < dimDomain; ++ii) {
          if (Dune::Stuff::Common::FloatCmp::ne(curr_outside_intersection_coords[ii], coords[ii])) {
            ++coord_difference_count;
          }
        }
        if (coord_difference_count == size_t(1)) {
          return *outside_i_it;
        }
      }
    }
    DUNE_THROW(Dune::InvalidStateException, "Could not find outside intersection!");
    return *(real_grid_view_->access().ibegin(outside_));
  } // ... find_intersection_in_outside() const

protected:
  bool periodic_;
<<<<<<< HEAD
  EntityType outside_;
  std::unique_ptr< DSC::ConstStorageProvider< RealGridViewType > > real_grid_view_;
=======
  EntityPointer outside_;
  std::unique_ptr<DSC::ConstStorageProvider<RealGridViewType>> real_grid_view_;
>>>>>>> 554fc619
}; // ... class PeriodicIntersection ...

/** \brief IntersectionIterator for PeriodicGridView
 *
 * PeriodicIntersectionIterator is derived from the IntersectionIterator of the underlying GridView and behaves exactly
 * like the underlying IntersectionIterator except that it returns a PeriodicIntersection in its operator* and
 * operator-> methods.
 *
 * \see PeriodicGridView
 */
template <class RealGridViewImp>
class PeriodicIntersectionIterator : public RealGridViewImp::IntersectionIterator
{
  typedef RealGridViewImp RealGridViewType;
  typedef typename RealGridViewType::IntersectionIterator BaseType;

public:
<<<<<<< HEAD
  typedef typename BaseType::Intersection                         RealIntersectionType;
  typedef int                                                     IntersectionIndexType;
  typedef PeriodicIntersection< RealGridViewType >                Intersection;
  typedef typename RealGridViewType::template Codim< 0 >::Entity  EntityType;
  typedef std::pair< bool, EntityType >                           PeriodicPairType;
=======
  typedef typename BaseType::Intersection RealIntersectionType;
  typedef int IntersectionIndexType;
  typedef typename RealIntersectionType::EntityPointer EntityPointerType;
  typedef PeriodicIntersection<RealGridViewType> Intersection;
  typedef typename RealGridViewType::template Codim<0>::Entity EntityType;
  typedef std::pair<bool, EntityPointerType> PeriodicPairType;
>>>>>>> 554fc619
  static const size_t dimDomain = RealGridViewType::dimension;

  PeriodicIntersectionIterator(BaseType real_intersection_iterator, const RealGridViewType& real_grid_view,
                               const EntityType& entity,
                               const std::map<IntersectionIndexType, PeriodicPairType>& intersection_map)
    : BaseType(real_intersection_iterator)
    , real_grid_view_(real_grid_view)
    , entity_(entity)
    , has_boundary_intersections_(entity_.hasBoundaryIntersections())
    , intersection_map_(intersection_map)
    , nonperiodic_pair_(std::make_pair(bool(false), EntityType(entity_)))
    , current_intersection_(create_current_intersection_safely())
  {
  }

  // methods that differ from BaseType
  const Intersection& operator*() const
  {
    current_intersection_ = create_current_intersection();
    return *current_intersection_;
  }

  const Intersection* operator->() const
  {
    current_intersection_ = create_current_intersection();
    return &(*current_intersection_);
  }

private:
  std::unique_ptr<Intersection> create_current_intersection() const
  {
    return DSC::make_unique<Intersection>(BaseType::operator*(),
                                          real_grid_view_,
                                          has_boundary_intersections_
                                              ? intersection_map_.at((BaseType::operator*()).indexInInside())
                                              : (const PeriodicPairType&)nonperiodic_pair_);
  } // ... create_current_intersection() const

  std::unique_ptr<Intersection> create_current_intersection_safely() const
  {
    const bool is_iend                            = (*this == real_grid_view_.iend(entity_));
    const RealIntersectionType& real_intersection = is_iend ? *real_grid_view_.ibegin(entity_) : BaseType::operator*();
    return DSC::make_unique<Intersection>(real_intersection,
                                          real_grid_view_,
                                          has_boundary_intersections_
                                              ? intersection_map_.at(real_intersection.indexInInside())
                                              : (const PeriodicPairType&)nonperiodic_pair_);
  } // ... create_current_intersection_safely() const

  const RealGridViewType& real_grid_view_;
  const EntityType& entity_;
  const bool has_boundary_intersections_;
  const std::map<IntersectionIndexType, PeriodicPairType>& intersection_map_;
  PeriodicPairType nonperiodic_pair_;
  mutable std::unique_ptr<Intersection> current_intersection_;
}; // ... class PeriodicIntersectionIterator ...

// forward
template <class RealGridViewImp>
class PeriodicGridViewImp;

//! Traits for PeriodicGridView
template <class RealGridViewImp>
class PeriodicGridViewTraits
{
public:
  typedef RealGridViewImp RealGridViewType;
  // use types from RealGridViewType...
  typedef PeriodicGridViewImp<RealGridViewType> GridViewImp;
  typedef typename RealGridViewType::Grid Grid;
  typedef typename RealGridViewType::IndexSet IndexSet;
  typedef typename RealGridViewType::CollectiveCommunication CollectiveCommunication;
  typedef typename RealGridViewType::Traits RealGridViewTraits;

  template <int cd>
  struct Codim
  {
    typedef typename RealGridViewTraits::template Codim<cd>::Iterator Iterator;
    typedef typename RealGridViewTraits::template Codim<cd>::EntityPointer EntityPointer;
    typedef typename RealGridViewTraits::template Codim<cd>::Entity Entity;
    typedef typename RealGridViewTraits::template Codim<cd>::Geometry Geometry;
    typedef typename RealGridViewTraits::template Codim<cd>::LocalGeometry LocalGeometry;

    template <PartitionIteratorType pit>
    struct Partition
    {
      typedef typename RealGridViewTraits::template Codim<cd>::template Partition<pit>::Iterator Iterator;
    };
  }; // ... struct Codim ...

  enum
  {
    conforming = RealGridViewTraits::conforming
  };
  enum
  {
    dimension = Grid::dimension
  };
  enum
  {
    dimensionworld = Grid::dimensionworld
  };

  typedef typename Grid::ctype ctype;

  // ...except for the Intersection and IntersectionIterator
  typedef PeriodicIntersection<RealGridViewType> Intersection;
  typedef PeriodicIntersectionIterator<RealGridViewType> IntersectionIterator;
}; // ... class PeriodicGridViewTraits ...

/** \brief Actual Implementation of PeriodicGridView
 *  \see PeriodicGridView
*/
template <class RealGridViewImp>
class PeriodicGridViewImp : public RealGridViewImp
{
  typedef RealGridViewImp BaseType;
  typedef PeriodicGridViewTraits<BaseType> Traits;

public:
<<<<<<< HEAD
  typedef typename BaseType::Grid                                                   Grid;
  typedef typename BaseType::IndexSet                                               IndexSet;
  typedef typename BaseType::template Codim< 0 >::Entity                            EntityType;
  typedef PeriodicIntersectionIterator< BaseType >                                  IntersectionIterator;
  typedef typename IntersectionIterator::RealIntersectionType                       RealIntersectionType;
  typedef typename BaseType::IndexSet::IndexType                                    EntityIndexType;
  typedef int                                                                       IntersectionIndexType;
  typedef typename RealIntersectionType::GlobalCoordinate                           DomainType;
  typedef PeriodicIntersection< BaseType >                                          Intersection;
  typedef std::map< IntersectionIndexType, std::pair< bool, EntityType > >          IntersectionMapType;
=======
  typedef typename BaseType::Grid Grid;
  typedef typename BaseType::IndexSet IndexSet;
  typedef PeriodicIntersectionIterator<BaseType> IntersectionIterator;
  typedef typename IntersectionIterator::RealIntersectionType RealIntersectionType;
  typedef typename BaseType::IndexSet::IndexType EntityIndexType;
  typedef int IntersectionIndexType;
  typedef typename RealIntersectionType::GlobalCoordinate DomainType;
  typedef PeriodicIntersection<BaseType> Intersection;
  typedef typename Grid::template Codim<0>::EntityPointer EntityPointerType;
  typedef std::map<IntersectionIndexType, std::pair<bool, EntityPointerType>> IntersectionMapType;
>>>>>>> 554fc619
  static const size_t dimDomain = BaseType::dimension;

  template <int cd>
  struct Codim : public Traits::template Codim<cd>
  {
  };

  PeriodicGridViewImp(const BaseType& real_grid_view, const std::bitset<dimDomain> periodic_directions)
    : BaseType(real_grid_view)
    , empty_intersection_map_(IntersectionMapType())
    , periodic_directions_(periodic_directions)
  {
<<<<<<< HEAD
    // find lower left and upper right corner of the grid
    auto entity_it = BaseType::template begin< 0 >();
    DomainType lower_left = entity_it->geometry().center();
=======
    auto entity_it         = BaseType::template begin<0>();
    DomainType lower_left  = entity_it->geometry().center();
>>>>>>> 554fc619
    DomainType upper_right = lower_left;
    for (const auto& entity : DSC::entityRange(*this)) {
      const auto i_it_end = BaseType::iend(entity);
      for (auto i_it = BaseType::ibegin(entity); i_it != i_it_end; ++i_it) {
        const RealIntersectionType& intersection = *i_it;
        const auto intersection_coords = intersection.geometry().center();
        for (std::size_t ii = 0; ii < dimDomain; ++ii) {
          if (intersection_coords[ii] > upper_right[ii])
            upper_right[ii] = intersection_coords[ii];
          if (intersection_coords[ii] < lower_left[ii])
            lower_left[ii] = intersection_coords[ii];
        }
      }
    }

<<<<<<< HEAD
    // walk the grid and create a map that maps each entity(index) on the boundary to a map that maps every
    // local intersection index to a std::pair< bool, EntityType >, where the bool component of the pair
    // indicates whether the intersection is on a periodic boundary and the second component is the periodic neighbor
    // entity if the first component is true. If the first component is false, the Entity is not meant to be used.
    EntityInlevelSearch< BaseType > entity_search(*this);
    DomainType periodic_neighbor_coords;
    IntersectionMapType intersection_neighbor_map;
=======
    EntityInlevelSearch<BaseType> entity_search(*this);
    DomainType periodic_neighbor_coords;
    std::map<IntersectionIndexType, std::pair<bool, EntityPointerType>> intersection_neighbor_map;
>>>>>>> 554fc619
    for (const auto& entity : DSC::entityRange(*this)) {
      if (entity.hasBoundaryIntersections()) {
        intersection_neighbor_map.clear();
        const auto i_it_end = BaseType::iend(entity);
        for (auto i_it = BaseType::ibegin(entity); i_it != i_it_end; ++i_it) {
          const RealIntersectionType& intersection    = *i_it;
          const IntersectionIndexType index_in_inside = intersection.indexInInside();
          bool is_periodic = false;
          if (intersection.boundary()) {
            periodic_neighbor_coords   = intersection.geometry().center();
            size_t num_boundary_coords = 0;
            for (std::size_t ii = 0; ii < dimDomain; ++ii) {
              if (periodic_directions_[ii]) {
                if (Dune::Stuff::Common::FloatCmp::eq(periodic_neighbor_coords[ii], lower_left[ii])) {
                  is_periodic = true;
                  periodic_neighbor_coords[ii] =
                      upper_right[ii] - 1.0 / 100.0 * (entity.geometry().center()[ii] - lower_left[ii]);
                  ++num_boundary_coords;
                } else if (Dune::Stuff::Common::FloatCmp::eq(periodic_neighbor_coords[ii], upper_right[ii])) {
                  is_periodic = true;
                  periodic_neighbor_coords[ii] =
                      lower_left[ii] + 1.0 / 100.0 * (upper_right[ii] - entity.geometry().center()[ii]);
                  ++num_boundary_coords;
                }
              }
            }
            assert(num_boundary_coords = 1);
            if (is_periodic) {
<<<<<<< HEAD
              const auto outside_ptrs = entity_search(std::vector< DomainType >(1, periodic_neighbor_coords));
              const auto& outside_ptr = outside_ptrs.at(0);
              if (outside_ptr == nullptr)
                DUNE_THROW(Dune::InvalidStateException, "Could not find periodic neighbor entity");
              intersection_neighbor_map.insert(std::make_pair(index_in_inside,
                                                              std::make_pair(is_periodic, *outside_ptr)));
            } else {
              intersection_neighbor_map.insert(std::make_pair(index_in_inside,
                                                              std::make_pair(is_periodic, EntityType(entity))));
            }
          } else {
            intersection_neighbor_map.insert(std::make_pair(index_in_inside,
                                                            std::make_pair(bool(false), EntityType(entity))));
=======
              const auto outside_ptr_ptrs = entity_search(std::vector<DomainType>(1, periodic_neighbor_coords));
              const auto& outside_ptr_ptr = outside_ptr_ptrs.at(0);
              if (outside_ptr_ptr == nullptr)
                DUNE_THROW(Dune::InvalidStateException, "Could not find periodic neighbor entity");
              const EntityPointerType& outside_ptr = *outside_ptr_ptr;
              intersection_neighbor_map.insert(
                  std::make_pair(index_in_inside, std::make_pair(is_periodic, outside_ptr)));
            } else {
              intersection_neighbor_map.insert(
                  std::make_pair(index_in_inside, std::make_pair(is_periodic, EntityPointerType(entity))));
            }
          } else {
            intersection_neighbor_map.insert(
                std::make_pair(index_in_inside, std::make_pair(bool(false), EntityPointerType(entity))));
>>>>>>> 554fc619
          }
        }
        entity_to_intersection_map_map_.insert(
            std::make_pair(this->indexSet().index(entity), intersection_neighbor_map));
      }
    }
  } // constructor PeriodicGridViewImp(...)

  IntersectionIterator ibegin(const typename Codim<0>::Entity& entity) const
  {
    return IntersectionIterator(BaseType::ibegin(entity),
                                *this,
                                entity,
                                entity.hasBoundaryIntersections()
                                    ? entity_to_intersection_map_map_.at(this->indexSet().index(entity))
                                    : (const IntersectionMapType&)empty_intersection_map_);

  } // ... ibegin(...)

  IntersectionIterator iend(const typename Codim<0>::Entity& entity) const
  {
    return IntersectionIterator(BaseType::iend(entity),
                                *this,
                                entity,
                                entity.hasBoundaryIntersections()
                                    ? entity_to_intersection_map_map_.at(this->indexSet().index(entity))
                                    : (const IntersectionMapType&)empty_intersection_map_);
  } // ... iend(...)

private:
  std::map<EntityIndexType, IntersectionMapType> entity_to_intersection_map_map_;
  const IntersectionMapType empty_intersection_map_;
  const std::bitset<dimDomain> periodic_directions_;
}; // ... class PeriodicGridViewImp ...

} // namespace internal

/** \brief GridView that takes an arbitrary Dune::GridView and adds periodic boundaries
 *
 * PeriodicGridView is templated by and derived from an arbitrary Dune::GridView. All methods are forwarded to the
 * underlying GridView except for the ibegin and iend methods. These methods return a PeriodicIntersectionIterator
 * which again behaves like the underlying IntersectionIterator except that it returns a PeriodicIntersection in its
 * operator*. The PeriodicIntersection again behaves like an Intersection of the underlying GridView, but may return
 * neighbor() == true and an outside() entity even if it is on the boundary. The outside() entity is the entity
 * adjacent to the intersection if it is identified with the intersection on the other side of the grid.
 * In the constructor, PeriodicGridViewImp will build a map mapping boundary entity indices to a map mapping local
 * intersection indices to a std::pair containing the information whether this intersection shall be periodic and the
 * outside entity. This may take quite long as finding the outside entity requires a grid walk for each periodic
 * intersection.
 * By default, all coordinate directions will be made periodic. By supplying a std::bitset< dimension > you can decide
 * for each direction whether it should be periodic (1 means periodic, 0 means 'behave like underlying GridView in that
 * direction').

   \note
      -  Currently, PeriodicGridView will only work with GridViews on the unit hypercube
      -  Only cube and regular simplex grids have been tested so far. Other grids may not work properly. This is due to
      the heuristics for finding the periodic neighbor entity: Given an intersection on the boundary that shall be
      periodic, the coordinates intersection.geometry().center() are moved to the other side of the grid and then
      supplied to Dune::Stuff::Grid::EntityInLevelSearch. As the coordinates are on the boundary of the wanted entity,
      this search will fail for some grids. Thus, the coordinates are moved a little to the inside of the grid before
      searching for the entity. The moved coordinates will be inside the wanted entity for cube and usual simplex grids
      but this is not guaranteed for arbitrary grids.
 */
template <class RealGridViewImp>
class PeriodicGridView : Dune::Stuff::Common::ConstStorageProvider<internal::PeriodicGridViewImp<RealGridViewImp>>,
                         public Dune::GridView<internal::PeriodicGridViewTraits<RealGridViewImp>>
{
<<<<<<< HEAD
  typedef RealGridViewImp                                                                  RealGridViewType;
  typedef typename Dune::GridView< internal::PeriodicGridViewTraits< RealGridViewType > >  BaseType;
  typedef typename Dune::Stuff::Common::ConstStorageProvider< internal::PeriodicGridViewImp< RealGridViewImp > >
                                                                                           ConstStorProv;
  typedef typename RealGridViewType::template Codim< 0 >::Geometry::GlobalCoordinate       DomainType;
=======
  typedef RealGridViewImp RealGridViewType;
  typedef typename Dune::GridView<internal::PeriodicGridViewTraits<RealGridViewType>> BaseType;
  typedef
      typename Dune::Stuff::Common::ConstStorageProvider<internal::PeriodicGridViewImp<RealGridViewImp>> ConstStorProv;
  typedef typename RealGridViewType::template Codim<0>::Geometry::GlobalCoordinate DomainType;
>>>>>>> 554fc619

public:
  static const size_t dimension = RealGridViewType::dimension;

  PeriodicGridView(const RealGridViewType& real_grid_view,
                   const std::bitset<dimension> periodic_directions = std::bitset<dimension>().set())
    : ConstStorProv(new internal::PeriodicGridViewImp<RealGridViewType>(real_grid_view, periodic_directions))
    , BaseType(ConstStorProv::access())
  {
  }

<<<<<<< HEAD
  PeriodicGridView(const PeriodicGridView& other)
    : ConstStorProv(new internal::PeriodicGridViewImp< RealGridViewType >(other.access()))
    , BaseType(ConstStorProv::access())
  {}
=======
  PeriodicGridView(const PeriodicGridView& other) : ConstStorProv(other.access()), BaseType(ConstStorProv::access()) {}
>>>>>>> 554fc619
}; // class PeriodicGridView

#else // HAVE_DUNE_GRID

template <class RealGridViewImp>
class PeriodicGridView
{
  static_assert(AlwaysFalse<RealGridViewImp>::value, "You are missing dune-grid!");
};

#endif // HAVE_DUNE_GRID

} // namespace Grid
} // namespace Stuff
} // namespace Dune

#endif // DUNE_STUFF_GRID_PERIODICVIEW_HH<|MERGE_RESOLUTION|>--- conflicted
+++ resolved
@@ -50,25 +50,14 @@
   typedef typename RealGridViewType::Intersection BaseType;
 
 public:
-<<<<<<< HEAD
   using typename BaseType::LocalGeometry;
-  typedef typename BaseType::Entity                       EntityType;
-=======
-  typedef typename BaseType::LocalGeometry LocalGeometry;
-  typedef typename BaseType::EntityPointer EntityPointer;
->>>>>>> 554fc619
+  typedef typename BaseType::Entity EntityType;
   typedef typename RealGridViewType::IntersectionIterator RealIntersectionIteratorType;
   static const size_t dimDomain = RealGridViewType::dimension;
 
   //! \brief Constructor from real intersection
-<<<<<<< HEAD
-  PeriodicIntersection(const BaseType& real_intersection,
-                       const RealGridViewType& real_grid_view,
-                       const std::pair< bool, EntityType >& periodic_pair)
-=======
   PeriodicIntersection(const BaseType& real_intersection, const RealGridViewType& real_grid_view,
-                       const std::pair<bool, EntityPointer>& periodic_pair)
->>>>>>> 554fc619
+                       const std::pair<bool, EntityType>& periodic_pair)
     : BaseType(real_intersection)
     , periodic_(periodic_pair.first)
     , outside_(periodic_pair.second)
@@ -115,15 +104,9 @@
   // tries to find intersection in outside (works only if periodic_ == true)
   BaseType find_intersection_in_outside() const
   {
-<<<<<<< HEAD
-    const auto coords = this->geometry().center();
-    RealIntersectionIteratorType outside_i_it = real_grid_view_->access().ibegin(outside_);
+    const auto coords                                   = this->geometry().center();
+    RealIntersectionIteratorType outside_i_it           = real_grid_view_->access().ibegin(outside_);
     const RealIntersectionIteratorType outside_i_it_end = real_grid_view_->access().iend(outside_);
-=======
-    const auto coords                                   = this->geometry().center();
-    RealIntersectionIteratorType outside_i_it           = real_grid_view_->access().ibegin(*outside());
-    const RealIntersectionIteratorType outside_i_it_end = real_grid_view_->access().iend(*outside());
->>>>>>> 554fc619
     // walk over outside intersections and find an intersection on the boundary that differs only in one coordinate
     for (; outside_i_it != outside_i_it_end; ++outside_i_it) {
       const BaseType& curr_outside_intersection = *outside_i_it;
@@ -146,13 +129,8 @@
 
 protected:
   bool periodic_;
-<<<<<<< HEAD
   EntityType outside_;
-  std::unique_ptr< DSC::ConstStorageProvider< RealGridViewType > > real_grid_view_;
-=======
-  EntityPointer outside_;
   std::unique_ptr<DSC::ConstStorageProvider<RealGridViewType>> real_grid_view_;
->>>>>>> 554fc619
 }; // ... class PeriodicIntersection ...
 
 /** \brief IntersectionIterator for PeriodicGridView
@@ -170,20 +148,11 @@
   typedef typename RealGridViewType::IntersectionIterator BaseType;
 
 public:
-<<<<<<< HEAD
-  typedef typename BaseType::Intersection                         RealIntersectionType;
-  typedef int                                                     IntersectionIndexType;
-  typedef PeriodicIntersection< RealGridViewType >                Intersection;
-  typedef typename RealGridViewType::template Codim< 0 >::Entity  EntityType;
-  typedef std::pair< bool, EntityType >                           PeriodicPairType;
-=======
   typedef typename BaseType::Intersection RealIntersectionType;
   typedef int IntersectionIndexType;
-  typedef typename RealIntersectionType::EntityPointer EntityPointerType;
   typedef PeriodicIntersection<RealGridViewType> Intersection;
   typedef typename RealGridViewType::template Codim<0>::Entity EntityType;
-  typedef std::pair<bool, EntityPointerType> PeriodicPairType;
->>>>>>> 554fc619
+  typedef std::pair<bool, EntityType> PeriodicPairType;
   static const size_t dimDomain = RealGridViewType::dimension;
 
   PeriodicIntersectionIterator(BaseType real_intersection_iterator, const RealGridViewType& real_grid_view,
@@ -304,29 +273,16 @@
   typedef PeriodicGridViewTraits<BaseType> Traits;
 
 public:
-<<<<<<< HEAD
-  typedef typename BaseType::Grid                                                   Grid;
-  typedef typename BaseType::IndexSet                                               IndexSet;
-  typedef typename BaseType::template Codim< 0 >::Entity                            EntityType;
-  typedef PeriodicIntersectionIterator< BaseType >                                  IntersectionIterator;
-  typedef typename IntersectionIterator::RealIntersectionType                       RealIntersectionType;
-  typedef typename BaseType::IndexSet::IndexType                                    EntityIndexType;
-  typedef int                                                                       IntersectionIndexType;
-  typedef typename RealIntersectionType::GlobalCoordinate                           DomainType;
-  typedef PeriodicIntersection< BaseType >                                          Intersection;
-  typedef std::map< IntersectionIndexType, std::pair< bool, EntityType > >          IntersectionMapType;
-=======
   typedef typename BaseType::Grid Grid;
   typedef typename BaseType::IndexSet IndexSet;
+  typedef typename BaseType::template Codim< 0 >::Entity EntityType;
   typedef PeriodicIntersectionIterator<BaseType> IntersectionIterator;
   typedef typename IntersectionIterator::RealIntersectionType RealIntersectionType;
   typedef typename BaseType::IndexSet::IndexType EntityIndexType;
   typedef int IntersectionIndexType;
   typedef typename RealIntersectionType::GlobalCoordinate DomainType;
   typedef PeriodicIntersection<BaseType> Intersection;
-  typedef typename Grid::template Codim<0>::EntityPointer EntityPointerType;
-  typedef std::map<IntersectionIndexType, std::pair<bool, EntityPointerType>> IntersectionMapType;
->>>>>>> 554fc619
+  typedef std::map<IntersectionIndexType, std::pair<bool, EntityType>> IntersectionMapType;
   static const size_t dimDomain = BaseType::dimension;
 
   template <int cd>
@@ -339,14 +295,9 @@
     , empty_intersection_map_(IntersectionMapType())
     , periodic_directions_(periodic_directions)
   {
-<<<<<<< HEAD
     // find lower left and upper right corner of the grid
-    auto entity_it = BaseType::template begin< 0 >();
-    DomainType lower_left = entity_it->geometry().center();
-=======
     auto entity_it         = BaseType::template begin<0>();
     DomainType lower_left  = entity_it->geometry().center();
->>>>>>> 554fc619
     DomainType upper_right = lower_left;
     for (const auto& entity : DSC::entityRange(*this)) {
       const auto i_it_end = BaseType::iend(entity);
@@ -362,19 +313,13 @@
       }
     }
 
-<<<<<<< HEAD
     // walk the grid and create a map that maps each entity(index) on the boundary to a map that maps every
     // local intersection index to a std::pair< bool, EntityType >, where the bool component of the pair
     // indicates whether the intersection is on a periodic boundary and the second component is the periodic neighbor
     // entity if the first component is true. If the first component is false, the Entity is not meant to be used.
-    EntityInlevelSearch< BaseType > entity_search(*this);
+    EntityInlevelSearch<BaseType> entity_search(*this);
     DomainType periodic_neighbor_coords;
     IntersectionMapType intersection_neighbor_map;
-=======
-    EntityInlevelSearch<BaseType> entity_search(*this);
-    DomainType periodic_neighbor_coords;
-    std::map<IntersectionIndexType, std::pair<bool, EntityPointerType>> intersection_neighbor_map;
->>>>>>> 554fc619
     for (const auto& entity : DSC::entityRange(*this)) {
       if (entity.hasBoundaryIntersections()) {
         intersection_neighbor_map.clear();
@@ -403,36 +348,19 @@
             }
             assert(num_boundary_coords = 1);
             if (is_periodic) {
-<<<<<<< HEAD
-              const auto outside_ptrs = entity_search(std::vector< DomainType >(1, periodic_neighbor_coords));
+              const auto outside_ptrs = entity_search(std::vector<DomainType>(1, periodic_neighbor_coords));
               const auto& outside_ptr = outside_ptrs.at(0);
               if (outside_ptr == nullptr)
                 DUNE_THROW(Dune::InvalidStateException, "Could not find periodic neighbor entity");
-              intersection_neighbor_map.insert(std::make_pair(index_in_inside,
-                                                              std::make_pair(is_periodic, *outside_ptr)));
-            } else {
-              intersection_neighbor_map.insert(std::make_pair(index_in_inside,
-                                                              std::make_pair(is_periodic, EntityType(entity))));
-            }
-          } else {
-            intersection_neighbor_map.insert(std::make_pair(index_in_inside,
-                                                            std::make_pair(bool(false), EntityType(entity))));
-=======
-              const auto outside_ptr_ptrs = entity_search(std::vector<DomainType>(1, periodic_neighbor_coords));
-              const auto& outside_ptr_ptr = outside_ptr_ptrs.at(0);
-              if (outside_ptr_ptr == nullptr)
-                DUNE_THROW(Dune::InvalidStateException, "Could not find periodic neighbor entity");
-              const EntityPointerType& outside_ptr = *outside_ptr_ptr;
               intersection_neighbor_map.insert(
-                  std::make_pair(index_in_inside, std::make_pair(is_periodic, outside_ptr)));
+                  std::make_pair(index_in_inside, std::make_pair(is_periodic, *outside_ptr)));
             } else {
               intersection_neighbor_map.insert(
-                  std::make_pair(index_in_inside, std::make_pair(is_periodic, EntityPointerType(entity))));
+                  std::make_pair(index_in_inside, std::make_pair(is_periodic, EntityType(entity))));
             }
           } else {
             intersection_neighbor_map.insert(
-                std::make_pair(index_in_inside, std::make_pair(bool(false), EntityPointerType(entity))));
->>>>>>> 554fc619
+                std::make_pair(index_in_inside, std::make_pair(bool(false), EntityType(entity))));
           }
         }
         entity_to_intersection_map_map_.insert(
@@ -500,19 +428,11 @@
 class PeriodicGridView : Dune::Stuff::Common::ConstStorageProvider<internal::PeriodicGridViewImp<RealGridViewImp>>,
                          public Dune::GridView<internal::PeriodicGridViewTraits<RealGridViewImp>>
 {
-<<<<<<< HEAD
-  typedef RealGridViewImp                                                                  RealGridViewType;
-  typedef typename Dune::GridView< internal::PeriodicGridViewTraits< RealGridViewType > >  BaseType;
-  typedef typename Dune::Stuff::Common::ConstStorageProvider< internal::PeriodicGridViewImp< RealGridViewImp > >
-                                                                                           ConstStorProv;
-  typedef typename RealGridViewType::template Codim< 0 >::Geometry::GlobalCoordinate       DomainType;
-=======
   typedef RealGridViewImp RealGridViewType;
   typedef typename Dune::GridView<internal::PeriodicGridViewTraits<RealGridViewType>> BaseType;
   typedef
       typename Dune::Stuff::Common::ConstStorageProvider<internal::PeriodicGridViewImp<RealGridViewImp>> ConstStorProv;
   typedef typename RealGridViewType::template Codim<0>::Geometry::GlobalCoordinate DomainType;
->>>>>>> 554fc619
 
 public:
   static const size_t dimension = RealGridViewType::dimension;
@@ -524,14 +444,10 @@
   {
   }
 
-<<<<<<< HEAD
   PeriodicGridView(const PeriodicGridView& other)
-    : ConstStorProv(new internal::PeriodicGridViewImp< RealGridViewType >(other.access()))
+    : ConstStorProv(new internal::PeriodicGridViewImp<RealGridViewType>(other.access()))
     , BaseType(ConstStorProv::access())
   {}
-=======
-  PeriodicGridView(const PeriodicGridView& other) : ConstStorProv(other.access()), BaseType(ConstStorProv::access()) {}
->>>>>>> 554fc619
 }; // class PeriodicGridView
 
 #else // HAVE_DUNE_GRID
