--- conflicted
+++ resolved
@@ -72,13 +72,8 @@
     return BaseType::static_id();
   }
 
-<<<<<<< HEAD
-  Default(GridType& grid)
-    : grid_(std::make_shared<GridType>(grid))
-=======
   Default(GridType& grid_in)
     : grid_(grid_in)
->>>>>>> dbe6c71c
   {}
 
   Default(GridType* grid_ptr)
