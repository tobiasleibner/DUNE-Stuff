--- conflicted
+++ resolved
@@ -50,12 +50,7 @@
   : public EntitySearchBase< GridViewType >
 {
   typedef EntitySearchBase< GridViewType > BaseType;
-<<<<<<< HEAD
-  typedef ReferenceElements< typename  BaseType::LocalCoordinateType::value_type,
-                                              BaseType::LocalCoordinateType::dimension > RefElementType;
-=======
 
->>>>>>> 3b71bb7a
   typedef typename GridViewType::template Codim< 0 >::Iterator IteratorType;
 public:
   typedef typename BaseType::EntityPointerVectorType EntityPointerVectorType;
