--- conflicted
+++ resolved
@@ -170,21 +170,12 @@
     S s_out;
     try {
       s_out = Choose< S >::fromString(str_in);
-<<<<<<< HEAD
-    } catch (std::exception& e) {
-      DUNE_THROW_COLORFULLY(Exceptions::external_error,
-                            "Error " << e.what() << " in the stl while parsing the value " << str_in << ". \n");
-    }  catch (boost::bad_lexical_cast& e) {
-      DUNE_THROW_COLORFULLY(Exceptions::external_error,
-                            "Error " << e.what() << " in boost while parsing the value " << str_in << ". \n");
-=======
     }  catch (boost::bad_lexical_cast& e) {
       DUNE_THROW_COLORFULLY(Exceptions::external_error,
                             "Error " << e.what() << " in boost while parsing the value " << str_in << ". \n");
     } catch (std::exception& e) {
       DUNE_THROW_COLORFULLY(Exceptions::external_error,
                             "Error " << e.what() << " in the stl while parsing the value " << str_in << ". \n");
->>>>>>> ac8728ea
     }
     return s_out;
   } // ... convert_from_string_safely(...)
