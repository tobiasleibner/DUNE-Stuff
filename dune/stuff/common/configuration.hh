// This file is part of the dune-stuff project:
//   https://users.dune-project.org/projects/dune-stuff
// Copyright holders: Rene Milk, Felix Schindler
// License: BSD 2-Clause License (http://opensource.org/licenses/BSD-2-Clause)
//
// Contributors: Sven Kaulmann

#ifndef DUNE_STUFF_COMMON_CONFIGURATION_HH
#define DUNE_STUFF_COMMON_CONFIGURATION_HH

#include <set>
#include <sstream>
#include <functional>

#include <boost/format.hpp>
#include <boost/numeric/conversion/cast.hpp>

#include <dune/common/deprecated.hh>
#include <dune/common/parametertree.hh>
#include <dune/common/parametertreeparser.hh>

#include <dune/stuff/common/exceptions.hh>
#include <dune/stuff/common/color.hh>
#include <dune/stuff/common/logging.hh>
#include <dune/stuff/common/filesystem.hh>
#include <dune/stuff/common/misc.hh>
#include <dune/stuff/common/validation.hh>
#include <dune/stuff/common/type_utils.hh>
#include <dune/stuff/fem/namespace.hh>


namespace Dune {
namespace Stuff {
namespace Common {


//! use this to record defaults, placements and so forth
class Request {
  int line;
  std::string file;
  std::string key;
  std::string def;
  std::string validator;

public:
  Request(const int _line, const std::string _file, const std::string _key,
          const std::string _def, const std::string _validator);

  /**
   * \brief less-than operator for Requests
   * \details Compare this' member variables key, def, file, line and validator (in that order) with other's. Returns
   *          true if the first comparison returns true (i.e. this.key < other.key) and returns false if this.key >
   *          other.key. If neither true nor false is returned in the first comparison (i.e. this.key "==" other.key), the
   *          next comparison is evaluated similarly. If none of the first four comparisons returns a value, the value of
   *          this.validator < other.validator is returned.
   * \param other Request to compare with.
   * \return bool this < other (see detailed description)
   */
  bool operator < (const Request& other) const;

  /**
   * \brief Less-than comparison of member variables key and def of a and b
   * \details Return true if a.key < b.key and false if a.key > b.key. If nothing is returned in this first step, the
   *  value of a.def < b.def is returned.
   * \param a, b Requests to compare
   * \return bool a < b (see detailed description)
   */
  friend bool strictRequestCompare(const Request& a, const Request& b);
  friend std::ostream& operator <<(std::ostream& out, const Request& r);

};

bool strictRequestCompare(const Request& a, const Request& b);

std::ostream& operator <<(std::ostream& out, const Request& r);


namespace internal {


static const bool configuration_record_defaults = false;
static const bool configuration_warn_on_default_access = false;
static const bool configuration_log_on_exit = false;
static const std::string configuration_logfile = "data/log/dsc_parameter.log";


template <class T>
struct Typer {
  typedef typename std::conditional<std::is_convertible<T, std::string>::value, std::string, T>::type type;
};

} // namespace internal


class Configuration
  : public Dune::ParameterTree
{
  typedef Dune::ParameterTree BaseType;
  typedef std::map< std::string, std::set< Request > > RequestMapType;

public:
  Configuration(const bool record_defaults = internal::configuration_record_defaults,
                const bool warn_on_default_access = internal::configuration_warn_on_default_access,
                const bool log_on_exit = internal::configuration_log_on_exit,
                const std::string logfile = internal::configuration_logfile);

  Configuration(const ParameterTree& tree,
                const bool record_defaults = internal::configuration_record_defaults,
                const bool warn_on_default_access = internal::configuration_warn_on_default_access,
                const bool log_on_exit = internal::configuration_log_on_exit,
                const std::string logfile = internal::configuration_logfile);

  Configuration(const ParameterTree& tree_in, const std::string sub_id);

  Configuration(const Configuration& other);

  Configuration(std::istream& in,
                const bool record_defaults = internal::configuration_record_defaults,
                const bool warn_on_default_access = internal::configuration_warn_on_default_access,
                const bool log_on_exit = internal::configuration_log_on_exit,
                const std::string logfile = internal::configuration_logfile);

  //! read ParameterTree from file and call Configuration(const ParameterTree& tree)
  Configuration(const std::string filename,
                const bool record_defaults,
                const bool warn_on_default_access,
                const bool log_on_exit,
                const std::string logfile);

  //! read ParameterTree from given arguments and call Configuration(const ParameterTree& tree)
  Configuration(int argc,
                char** argv,
                const bool record_defaults = internal::configuration_record_defaults,
                const bool warn_on_default_access = internal::configuration_warn_on_default_access,
                const bool log_on_exit = internal::configuration_log_on_exit,
                const std::string logfile = internal::configuration_logfile);

  //! read ParameterTree from given arguments and file and call Configuration(const ParameterTree& tree)
  Configuration(int argc,
                char** argv,
                const std::string filename,
                const bool record_defaults = internal::configuration_record_defaults,
                const bool warn_on_default_access = internal::configuration_warn_on_default_access,
                const bool log_on_exit = internal::configuration_log_on_exit,
                const std::string logfile = internal::configuration_logfile);

  template< class T >
  Configuration(const std::string key,
                const T& value,
                const bool record_defaults = internal::configuration_record_defaults,
                const bool warn_on_default_access = internal::configuration_warn_on_default_access,
                const bool log_on_exit = internal::configuration_log_on_exit,
                const std::string logfile = internal::configuration_logfile)
    : BaseType()
    , requests_map_()
    , record_defaults_(record_defaults)
    , warn_on_default_access_(warn_on_default_access)
    , log_on_exit_(log_on_exit)
    , logfile_(logfile)
  {
    set(key, value);
    setup_();
  }

  Configuration(const std::string key,
                const char* value,
                const bool record_defaults = internal::configuration_record_defaults,
                const bool warn_on_default_access = internal::configuration_warn_on_default_access,
                const bool log_on_exit = internal::configuration_log_on_exit,
                const std::string logfile = internal::configuration_logfile);

  Configuration(const char* key,
                const char* value,
                const bool record_defaults = internal::configuration_record_defaults,
                const bool warn_on_default_access = internal::configuration_warn_on_default_access,
                const bool log_on_exit = internal::configuration_log_on_exit,
                const std::string logfile = internal::configuration_logfile);

  //! operator[](keys[ii]) = values[ii] for 0 <= ii <= keys.size()
  template< class T >
  Configuration(const std::vector< std::string > keys,
                const std::vector< T > values_in,
                const bool record_defaults = internal::configuration_record_defaults,
                const bool warn_on_default_access = internal::configuration_warn_on_default_access,
                const bool log_on_exit = internal::configuration_log_on_exit,
                const std::string logfile = internal::configuration_logfile)
    : BaseType()
    , requests_map_()
    , record_defaults_(record_defaults)
    , warn_on_default_access_(warn_on_default_access)
    , log_on_exit_(log_on_exit)
    , logfile_(logfile)
  {
    if (keys.size() != values_in.size())
      DUNE_THROW(Exceptions::shapes_do_not_match,
                            "The size of 'keys' (" << keys.size() << ") does not match the size of 'values' ("
                            << values_in.size() << ")!");
    for (size_t ii = 0; ii < keys.size(); ++ii)
      set(keys[ii], values_in[ii]);
    setup_();
  }

  /** creates std::vector< T > from value_list and then behaves exactly like
   * Configuration(const std::vector< std::string > keys, const std::vector< T > values_in) */
  template< class T >
  Configuration(const std::vector< std::string > keys,
                const std::initializer_list< T > value_list,
                const bool record_defaults = internal::configuration_record_defaults,
                const bool warn_on_default_access = internal::configuration_warn_on_default_access,
                const bool log_on_exit = internal::configuration_log_on_exit,
                const std::string logfile = internal::configuration_logfile)
    : Configuration(keys,
                      std::vector< T >(value_list),
                      record_defaults,
                      warn_on_default_access,
                      log_on_exit,
                      logfile)
  {}

  // explicit specialization of the constructor above
  Configuration(const std::vector< std::string > keys,
                const std::initializer_list< std::string > value_list,
                const bool record_defaults = internal::configuration_record_defaults,
                const bool warn_on_default_access = internal::configuration_warn_on_default_access,
                const bool log_on_exit = internal::configuration_log_on_exit,
                const std::string logfile = internal::configuration_logfile);

  ~Configuration();

  Configuration& operator=(const Configuration& other);

  /**
   * \defgroup base ´´These methods replace or override those from Dune::ParameterTree.``
   * \{
   */

  //! check if key is existing in tree_
  bool has_key(const std::string& key) const;

  //! check if sub is existing in tree_
  bool has_sub(const std::string subTreeName) const;

  /** \brief print the ParameterTree
   *  \param out output stream
   *  \param prefix to be prepended to each line
   */
  void report(std::ostream& out = std::cout, const std::string& prefix = "") const;

  /**
   * @attention Please note the difference to Dune::ParameterTree::sub (return: value vs. reference)!
   */
  Configuration sub(const std::string sub_id) const;

  /**
   * \}
   */

  /**
   * \defgroup base_get ´´These methods replace the get methods of Dune::ParameterTree and allow for vectors and matrices.``
   * \{
   */

  //! const get without default value, without validation
  template< class T >
  T get(const std::string key, const size_t size = 0, const size_t cols = 0) const
  {
    if (!has_key(key))
      DUNE_THROW(Exceptions::configuration_error,
                 "This configuration (see below) does not contain the key '" << key << "' and there was no default "
                 << "value provided!\n\n" << report_string());
    return get_valid_value< T, ValidateAny< T > >(key, T(), ValidateAny< T >(), size, cols);
  } // ... get(...)

  //! const get with default value, without validation
  template< class T >
  typename internal::Typer<T>::type get(const std::string key,
                                        const T& def, const size_t size = 0,
                                        const size_t cols = 0) const
  {
    typedef typename internal::Typer<T>::type Tt;
    const auto def_t = static_cast<Tt>(def);
    return get_valid_value< Tt, ValidateAny< Tt > >(key, def_t, ValidateAny< Tt >(), size, cols);
  } // ... get(...)

  /**
   * \}
   */

  /**
   * \defgroup validated_get ´´These methods allow for an additional validator.``
   * \{
   */

  //! const get without default value, with validation
  template< class T, class Validator >
  T get(const std::string key,
        const ValidatorInterface< T, Validator >& validator,
        const size_t size = 0,
        const size_t cols = 0) const
  {
    if (!has_key(key))
      DUNE_THROW(Exceptions::configuration_error, "Configuration does not have this key and there was no default value provided");
    return get_valid_value(key, T(), validator, size, cols);
  } // ... get(...)

  //! const get with default value, with validation
  template< class T , class Validator>
  typename internal::Typer<T>::type get(const std::string key,
                                        const T& def,
                                        const ValidatorInterface< typename internal::Typer< T >::type, Validator >& validator,
                                        const size_t size = 0,
                                        const size_t cols = 0) const
  {
    // static cast is either a noop or char* to string
    const auto def_t = static_cast<typename internal::Typer<T>::type>(def);
    return get_valid_value(key, def_t, validator, size, cols);
  }

  /**
   * \}
   */

  /**
   * \defgroup default_get ´´These methods set the provided default value as value, if none exists.``
   * \{
   */

  //! variant with default value, without validation
  template< typename T >
  T get(const std::string key, const T& def, const size_t size = 0, const size_t cols = 0)
  {
    Request req(-1, std::string(), key,
                Dune::Stuff::Common::toString(def),
                Dune::Stuff::Common::getTypename(ValidateAny< T >()));
    return get_(key, def, ValidateAny< T >(), req, size, cols, true);
  } // ... get(...)

  //! get variation with default value, without validation, request needs to be provided
  template< typename T >
  typename internal::Typer<T>::type get(const std::string key,
                                        const T& def,
                                        Request req,
                                        const size_t size = 0,
                                        const size_t cols = 0)
  {
    const auto def_t = static_cast<typename internal::Typer<T>::type>(def);
    return get_(key, def_t, ValidateAny< typename internal::Typer<T>::type >(), req, size, cols, true);
  }

  //! get variation with default value and validation, request needs to be provided
  template< typename T, class Validator >
  typename internal::Typer<T>::type get(const std::string key,
                                        const T& def,
                                        const ValidatorInterface< typename internal::Typer< T >::type, Validator >& validator,
                                        Request req,
                                        const size_t size = 0,
                                        const size_t cols = 0)
  {
    return get_(key, def, validator, req, size, cols, true);
  }

  //! get variation with default value, validation
  template< typename T, class Validator >
  typename internal::Typer<T>::type get(const std::string key,
                                        const T& def,
                                        const size_t size = 0,
                                        const size_t cols = 0,
                                        const ValidatorInterface< typename internal::Typer< T >::type, Validator >& validator
                                            = ValidateAny< typename internal::Typer<T>::type >())
  {
    const auto def_t = static_cast<typename internal::Typer<T>::type>(def);
    Request req(-1, std::string(), key,
                Dune::Stuff::Common::toString(def_t),
                Dune::Stuff::Common::getTypename(validator));
    return get_(key, def_t, validator, req, size, cols, true);
  } // ... get(...)

  //! get variation with default value, validation
  template< typename T , class Validator >
  typename internal::Typer<T>::type get(const std::string key,
                                        const T& def,
                                        const ValidatorInterface< typename internal::Typer<T>::type, Validator >& validator,
                                        const size_t size = 0,
                                        const size_t cols = 0)
  {
    const auto def_t = static_cast<typename internal::Typer<T>::type>(def);
    Request req(-1, std::string(), key,
                Dune::Stuff::Common::toString(def_t),
                Dune::Stuff::Common::getTypename(validator));
    return get_(key, def_t, validator, req, size, cols, true);
  }

  /**
   * \}
   */

  //! get std::vector< T > from tree_
  template< typename T, class Validator = ValidateAny< typename internal::Typer< T >::type > >
  std::vector< typename internal::Typer<T>::type > getList(const std::string key,
                                                           const T& def = T(),
                                                           const std::string separators = ";",
                                                           const ValidatorInterface< typename internal::Typer<T>::type, Validator >& validator
                                                              = ValidateAny< typename internal::Typer<T>::type >()) const
  {
    typedef typename internal::Typer<T>::type Tt;
    const auto def_t = static_cast<Tt>(def);
    Request req(-1, std::string(), key,
                Dune::Stuff::Common::toString(def_t),
                Dune::Stuff::Common::getTypename(validator));
    const auto value = get(key, toString(def_t), ValidateAny< std::string >(), req);
    const auto tokens = tokenize< Tt >(value, separators);
    for (auto token : tokens)
    {
        if(!validator(token))
        {
            std::stringstream ss;
            validator.print(ss);
            DUNE_THROW(Exceptions::configuration_error, ss.str());
        }
    }
    return tokens;
  } // ... getList(...)

  /**
   * \defgroup set ´´These methods allow to set key: value pairs.``
   * \{
   */

  //! set value to key in Configuration
  template< class T >
  void set(const std::string key, const T& value, const bool overwrite = false)
  {
    if (has_key(key) && !overwrite)
      DUNE_THROW(Exceptions::configuration_error,
                            "While adding '" << key << "' to this (see below), the key '" << key
                            << "' already exists and you requested no overwrite!"
                            << "\n======================\n" << report_string());
    BaseType::operator[](key) = toString(value);
  } // ... set(..., T, ...)

  void set(const std::string& key, const char* value, const bool overwrite = false);

  /**
   * \}
   */

  /**
   * \defgroup add ´´These methods allow merge trees.``
   * \{
   */

  /** \brief add another Configuration to this (merge tree_s and requests_map_s)
   *  \param other Configuration to add
   *  \param sub_id if not empty, other.tree_ is merged in as a sub "sub_id" of tree_
   *  \param overwrite if true, existing values are overwritten by other's values to the same key
   */
  void add(const Configuration& other, const std::string sub_id = "", const bool overwrite = false);

  /** \brief add a Dune::ParameterTree paramtree to this (merge tree_ and paramtree)
   *  \param paramtree ParameterTree to add
   *  \param sub_id if not empty, paramtree is merged in as a sub "sub_id" of tree_
   *  \param overwrite if true, existing values are overwritten by paramtree's values to the same key
   */
  void add(const ParameterTree& other, const std::string sub_id = "", const bool overwrite = false);

  //! add another Configuration to this (merge tree_s and requests_map_s)
  Configuration& operator+=(Configuration& other);

  //! add this and another Configuration (merge tree_s and requests_map_s)
  Configuration operator+(Configuration& other);

  /**
   * \}
   */

  void set_record_defaults(const bool value = internal::configuration_record_defaults);

  void set_warn_on_default_access(const bool value = internal::configuration_warn_on_default_access);

  void set_log_on_exit(const bool value = internal::configuration_log_on_exit);

  void set_logfile(const std::string logfile = internal::configuration_logfile);

  //! check if tree_ is empty (if tree_ is empty return true even if requests_map_ is not empty)
  bool empty() const;

  //! store output of report(..., prefix) in std::string
  std::string report_string(const std::string& prefix = "") const;

  std::map< std::string, std::string > flatten() const;

  /** get parameters from parameter file or key-value pairs given on the command line and store in Configuration (and
  load into fem parameter, if available) */
  void read_command_line(int argc, char* argv[]);

  //! search command line options for key-value pairs and add them to Configuration
  void read_options(int argc, char* argv[]);

  //! return requests_map_
  const RequestMapType& requests_map() const;

  //! print all Requests in requests_map_
  void print_requests(std::ostream& out) const;

  /** return a map mapping keys which where requested with at least two different default values to a set containing
  the corresponding Requests */
  RequestMapType get_mismatched_defaults_map() const;

  /**
     * \brief Checks if there are Request with differing default values to the same key
     *  (i.e. if the key was queried with non-matching default values)
     * \details Extracts the std::set<Request> from pair and removes all duplicates with respect to key and def. If there is
     *  only one Request left after this step (or if the extracted set was empty originally), an empty set is returned,
     *  otherwise the set of differing requests is returned.
     * \param pair RequestMapType::value_type (i.e. std::pair< std::string, std::set<Request> >)
     * \return std::set filled with Requests that differ either in key or in def (or both), empty if there are no such
     *  differing Requests
     */
  std::set< Request > get_mismatched_defaults(RequestMapType::value_type pair) const;

  //! print all keys that were requested with at least two different default values and their respective Requests
  void print_mismatched_defaults(std::ostream& out) const;

<<<<<<< HEAD
  /**
   * \defgroup deprecated ´´These methods are deprecated.``
   * \{
   */

  void
    DUNE_DEPRECATED_MSG("Use 'read_command_line' instead!")
       readCommandLine(int argc, char* argv[]);

  void
    DUNE_DEPRECATED_MSG("Use 'read_options' instead!")
       readOptions(int argc, char* argv[]);

  void
    DUNE_DEPRECATED_MSG("Use 'print_requests' instead!")
       printRequests(std::ostream& out) const;

  RequestMapType
    DUNE_DEPRECATED_MSG("Use 'get_mismatched_defaults_map' instead!")
                 getMismatchedDefaultsMap() const;

  std::set< Request >
    DUNE_DEPRECATED_MSG("Use 'get_mismatched_defaults' instead!")
                      getMismatchedDefaults(RequestMapType::value_type pair) const;

  void
    DUNE_DEPRECATED_MSG("Use 'print_mismatched_defaults' instead!")
       printMismatchedDefaults(std::ostream& out) const;

  /**
     *  Control if the value map is filled with default values for missing entries
     *  Initially false
     **/
  void
    DUNE_DEPRECATED_MSG("Use 'set_record_defaults' instead!")
       setRecordDefaults(bool record);

  //! return tree_
  const
    DUNE_DEPRECATED_MSG("Use *this instead!")
        Configuration& tree() const;

  /**
   * \}
   */

  /**
   *  \note this method is needed for the python bindings
   */
  template< class T >
  T pb_get(const std::string key, const DUNE_STUFF_SSIZE_T size = 0) const
  {
    size_t sz = 0;
    try {
      sz = boost::numeric_cast< size_t >(size);
    } catch (boost::bad_numeric_cast& ee) {
      DUNE_THROW(Exceptions::external_error,
                 "There was an error in boost converting '" << size << "' from '"
                 << Typename< DUNE_STUFF_SSIZE_T >::value() << "' to '" << Typename< size_t >::value() << ":\n"
                 << ee.what());
    }
    return get< T >(key, sz);
  } // ... get(...)

=======
>>>>>>> 706b9d33
private:
  void setup_();

  void add_tree_(const Configuration& other, const std::string sub_id, const bool overwrite);

  //! get value from tree and validate with validator
  template< typename T, class Validator >
  T get_valid_value(const std::string& key,
                    const T& def,
                    const ValidatorInterface< T, Validator >& validator,
                    const size_t size,
                    const size_t cols) const
  {
    std::string valstring = BaseType::get(key, toString(def));
    try {
      T val = fromString< T >(valstring, size, cols);
      if (validator(val))
        return val;
      else
        DUNE_THROW(Exceptions::configuration_error, validator.msg());
    } catch (boost::bad_lexical_cast& e) {
      DUNE_THROW(Exceptions::external_error,
                 "Error in boost while converting the string '" << valstring << "' to type '"
                 << Typename< T >::value() << "':\n" << e.what());
    } catch (std::exception& e) {
      DUNE_THROW(Exceptions::external_error,
                 "Error in the stl while converting the string '" << valstring << "' to type '"
                 << Typename< T >::value() << "':\n" << e.what());
    }
  } // ... get_valid_value(...)

  /** \brief all public get signatures call this one
   *  \param key requested key
   *  \param def default value
   *  \param validator validator that is used to validate the value before it is returned
   *  \param request Request that is stored in requests_map_
   *  \param size Determines the size of the returning container (size if T is a vector type,
   *  rows if T is a matrix type, 0 means automatic).
   *  \param cols Determines the number of columns of the returning matrix if T is a matrix type
   *  (0 means automatic, ignored, if T is a vector or scalar type).
   *  \param def_provided bool to indicate if the calling get method provides a default value
   *  \return value associated to key in Configuration (interpreted as type T),
   *  def if key does not exist in Configuration
   */
  template< typename T, class Validator >
  T get_(const std::string& key,
         const T& def,
         const ValidatorInterface< T, Validator >& validator,
         const Request& request,
         const size_t size,
         const size_t cols,
         const bool def_provided)
  {
    requests_map_[key].insert(request);
#ifndef NDEBUG
    if (warn_on_default_access_ && !has_key(key)) {
      std::cerr << DSC::colorString("WARNING:", DSC::Colors::brown)
                << " using default value for parameter \"" << key << "\"" << std::endl;
    }
#endif // ifndef NDEBUG
    if (record_defaults_ && !has_key(key) && def_provided)
      set(key, def);
    return get_valid_value(key, def, validator, size, cols);
  } // ... get_(...)

  //! read Dune::ParameterTree from file
  static ParameterTree initialize(const std::string filename);

  //! read Dune::ParameterTree from istream
  static ParameterTree initialize(std::istream& in);

  //! read Dune::ParameterTree from arguments
  static ParameterTree initialize(int argc, char** argv);

  //! read Dune::ParameterTree from arguments and file
  static ParameterTree initialize(int argc, char** argv, std::string filename);

  void report_as_sub(std::ostream& out, const std::string& prefix, const std::string& sub_path) const;

  std::string find_common_prefix(const BaseType& subtree, const std::string previous_prefix) const;

  void report_flatly(const BaseType& subtree, const std::string& prefix, std::ostream& out) const;

  //! config key -> requests map
  RequestMapType requests_map_;
  bool record_defaults_;
  bool warn_on_default_access_;
  bool log_on_exit_;
  std::string logfile_;
}; // class Configuration


std::ostream& operator<<(std::ostream& out, const Configuration& config);

bool operator==(const Configuration& left, const Configuration& right);

bool operator!=(const Configuration& left, const Configuration& right);


//! global Configuration instance
inline Configuration& Config()
{
  static Configuration parameters(false, true, true);
  return parameters;
}


} // namespace Common
} // namespace Stuff


bool operator==(const ParameterTree& left, const ParameterTree& right);

bool operator!=(const ParameterTree& left, const ParameterTree& right);


} // namespace Dune
namespace std {


template<>
struct less< Dune::ParameterTree >
{
  typedef bool result_type;
  typedef Dune::ParameterTree first_argument_type;
  typedef Dune::ParameterTree second_argument_type;

  bool operator()(const Dune::ParameterTree& lhs, const Dune::ParameterTree& rhs) const;
}; // struct less< ParameterTree >


template<>
struct less< Dune::Stuff::Common::Configuration >
{
  typedef bool result_type;
  typedef Dune::Stuff::Common::Configuration first_argument_type;
  typedef Dune::Stuff::Common::Configuration second_argument_type;

  bool operator()(const Dune::Stuff::Common::Configuration& lhs, const Dune::Stuff::Common::Configuration& rhs) const;
}; // struct less< ParameterTree >


} // namespace std


#define DSC_CONFIG Dune::Stuff::Common::Config()

#define DSC_CONFIG_GET(key,def) \
  DSC_CONFIG.get(key,def,Dune::Stuff::Common::Request(__LINE__, __FILE__,key,Dune::Stuff::Common::toString(def), "none"))

#define DSC_CONFIG_GETV(key,def,validator) \
  DSC_CONFIG.get(key,def, validator, Dune::Stuff::Common::Request(__LINE__, __FILE__,key,Dune::Stuff::Common::toString(def), #validator ))

#define DSC_CONFIG_GETB(key,def,use_logger) \
  DSC_CONFIG.get(key,def,Dune::Stuff::Common::Request(__LINE__, __FILE__,key,Dune::Stuff::Common::toString(def), "none" ), use_logger)

#endif // DUNE_STUFF_COMMON_CONFIGURATION_HH<|MERGE_RESOLUTION|>--- conflicted
+++ resolved
@@ -432,7 +432,7 @@
   {
     if (has_key(key) && !overwrite)
       DUNE_THROW(Exceptions::configuration_error,
-                            "While adding '" << key << "' to this (see below), the key '" << key
+                            "While adding '" << key << "' = '" << value << "' to this (see below), the key '" << key
                             << "' already exists and you requested no overwrite!"
                             << "\n======================\n" << report_string());
     BaseType::operator[](key) = toString(value);
@@ -521,73 +521,6 @@
   //! print all keys that were requested with at least two different default values and their respective Requests
   void print_mismatched_defaults(std::ostream& out) const;
 
-<<<<<<< HEAD
-  /**
-   * \defgroup deprecated ´´These methods are deprecated.``
-   * \{
-   */
-
-  void
-    DUNE_DEPRECATED_MSG("Use 'read_command_line' instead!")
-       readCommandLine(int argc, char* argv[]);
-
-  void
-    DUNE_DEPRECATED_MSG("Use 'read_options' instead!")
-       readOptions(int argc, char* argv[]);
-
-  void
-    DUNE_DEPRECATED_MSG("Use 'print_requests' instead!")
-       printRequests(std::ostream& out) const;
-
-  RequestMapType
-    DUNE_DEPRECATED_MSG("Use 'get_mismatched_defaults_map' instead!")
-                 getMismatchedDefaultsMap() const;
-
-  std::set< Request >
-    DUNE_DEPRECATED_MSG("Use 'get_mismatched_defaults' instead!")
-                      getMismatchedDefaults(RequestMapType::value_type pair) const;
-
-  void
-    DUNE_DEPRECATED_MSG("Use 'print_mismatched_defaults' instead!")
-       printMismatchedDefaults(std::ostream& out) const;
-
-  /**
-     *  Control if the value map is filled with default values for missing entries
-     *  Initially false
-     **/
-  void
-    DUNE_DEPRECATED_MSG("Use 'set_record_defaults' instead!")
-       setRecordDefaults(bool record);
-
-  //! return tree_
-  const
-    DUNE_DEPRECATED_MSG("Use *this instead!")
-        Configuration& tree() const;
-
-  /**
-   * \}
-   */
-
-  /**
-   *  \note this method is needed for the python bindings
-   */
-  template< class T >
-  T pb_get(const std::string key, const DUNE_STUFF_SSIZE_T size = 0) const
-  {
-    size_t sz = 0;
-    try {
-      sz = boost::numeric_cast< size_t >(size);
-    } catch (boost::bad_numeric_cast& ee) {
-      DUNE_THROW(Exceptions::external_error,
-                 "There was an error in boost converting '" << size << "' from '"
-                 << Typename< DUNE_STUFF_SSIZE_T >::value() << "' to '" << Typename< size_t >::value() << ":\n"
-                 << ee.what());
-    }
-    return get< T >(key, sz);
-  } // ... get(...)
-
-=======
->>>>>>> 706b9d33
 private:
   void setup_();
 
