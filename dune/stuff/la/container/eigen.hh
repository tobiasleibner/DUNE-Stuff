--- conflicted
+++ resolved
@@ -127,15 +127,9 @@
     typedef ::Eigen::Triplet< ElementType > TripletType;
     std::vector< TripletType > triplets;
     triplets.reserve(other.nonZeros());
-<<<<<<< HEAD
-    for (size_t row = 0; row < _pattern.size(); ++row)
-      for (size_t col : _pattern.inner(row))
-        triplets.push_back(TripletType(row, col, other.get(row, col)));
-=======
     for (size_t row = 0; row < pattern.size(); ++row)
-      for (size_t col : pattern.set(row))
+      for (size_t col : pattern.inner(row))
         triplets.emplace_back(row, col, other.get(row, col));
->>>>>>> c44b32e2
     eigenMatrix_.setFromTriplets(triplets.begin(), triplets.end());
   }
 
@@ -220,9 +214,7 @@
 public:
   typedef ElementImp ElementType;
   typedef EigenDenseMatrix< ElementType > derived_type;
-//  typedef derived_type EigenMatrix_derived_type;
   typedef typename ::Eigen::Matrix< ElementType, ::Eigen::Dynamic, ::Eigen::Dynamic > BackendType;
-  typedef typename BackendType::Index size_t;
 }; // class DenseMatrixTraits
 
 
@@ -324,9 +316,7 @@
 public:
   typedef ElementImp ElementType;
   typedef EigenDenseVector< ElementType > derived_type;
-//  typedef derived_type EigenVector_derived_type;
   typedef typename ::Eigen::Matrix< ElementType, ::Eigen::Dynamic, 1 > BackendType;
-  typedef typename BackendType::Index size_t;
 }; // class DenseVectorTraits
 
 /**
@@ -408,10 +398,6 @@
 }; // class DenseVector
 
 
-<<<<<<< HEAD
-template< class ElementType = double, class size_t = unsigned int >
-std::shared_ptr< EigenRowMajorSparseMatrix< ElementType > > createIdentityEigenRowMajorSparseMatrix(const size_t _size)
-=======
 template< class T>
 class EigenMappedDenseVector;
 
@@ -423,7 +409,6 @@
   typedef ElementImp ElementType;
   typedef EigenMappedDenseVector< ElementType > derived_type;
   typedef Eigen::Map<PlainBackendType> BackendType;
-  typedef typename BackendType::Index size_type;
 };
 
 /**
@@ -440,19 +425,18 @@
   typedef EigenMappedDenseVectorTraits< ElementImp > Traits;
   typedef typename Traits::BackendType BackendType;
   typedef typename Traits::ElementType ElementType;
-  typedef typename Traits::size_type size_type;
 
   EigenMappedDenseVector(ElementImp* data, size_t data_size)
     : eigenVector_(data, data_size)
   {
-      static_assert(std::is_same<ElementType, double>::value, "undefined behaviour for non-double data");
+      static_assert(std::is_same< ElementType, double >::value, "undefined behaviour for non-double data");
   }
 
   virtual ~EigenMappedDenseVector() {}
 
   EigenMappedDenseVector() = delete;
 
-  size_type size() const
+  size_t size() const
   {
     return eigenVector_.size();
   }
@@ -462,12 +446,12 @@
     eigenVector_(i) += val;
   }
 
-  void set(const size_type i, const ElementType& val)
+  void set(const size_t i, const ElementType& val)
   {
     eigenVector_(i) = val;
   }
 
-  const ElementType get(const size_type i) const
+  const ElementType get(const size_t i) const
   {
     return eigenVector_(i);
   }
@@ -486,9 +470,8 @@
   BackendType eigenVector_;
 }; // class DenseVector
 
-template< class ElementType = double, class size_type = unsigned int >
+template< class ElementType = double >
 std::shared_ptr< EigenRowMajorSparseMatrix< ElementType > > createIdentityEigenRowMajorSparseMatrix(const size_type _size)
->>>>>>> c44b32e2
 {
   // create the sparsity pattern
   SparsityPatternDefault pattern(_size);
