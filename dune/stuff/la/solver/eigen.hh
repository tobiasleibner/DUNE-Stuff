--- conflicted
+++ resolved
@@ -56,42 +56,21 @@
                   << " this solver is believed to be slow! " << std::flush;
   }
 
-<<<<<<< HEAD
-  static Dune::ParameterTree createSampleDescription()
-  {
-    Dune::ParameterTree description;
-    description["maxIter"] = "5000";
-    description["precision"] = "1e-12";
-    return description;
-  } // Dune::ParameterTree createSampleDescription()
-
-  virtual size_t apply(const MatrixType& systemMatrix,
-                       const VectorType& rhsVector,
-                       VectorType& solutionVector,
-                       const size_t maxIter = 5000,
-                       const ElementType precision = 1e-12,
-                       const Dune::ParameterTree /*description*/ = Dune::ParameterTree()) const
-=======
-  virtual size_type apply(const MatrixType& systemMatrix,
-                          const VectorType& rhsVector,
-                          VectorType& solutionVector,
-                          const Dune::ParameterTree description = BaseType::defaultIterativeSettings()) const
->>>>>>> c44b32e2
+  virtual size_t apply(const MatrixType& systemMatrix,
+                          const VectorType& rhsVector,
+                          VectorType& solutionVector,
+                          const Dune::ParameterTree description = BaseType::defaultIterativeSettings()) const
   {
     auto& x_i = solutionVector.backend();
     const auto& b = rhsVector.backend();
     const auto& A = systemMatrix.backend();
     const int cols = A.cols();
-<<<<<<< HEAD
     size_t iteration(1);
-=======
-    size_type iteration(1);
-    const size_type maxIter = description.get<size_type>("maxIter");
+    const size_t maxIter = description.get<size_type>("maxIter");
     const ElementType precision = description.get<ElementType>("precision");
->>>>>>> c44b32e2
     ElementType rho(0), rho_prev(1), beta, alpha;
     const ElementType tolerance = precision * precision * b.squaredNorm();
-    typedef typename DSL::EigenDenseVector<typename VectorType::ElementType>::BackendType RealEigenVector;
+    typedef typename DSL::EigenDenseVector<typename VectorType::ElementType >::BackendType RealEigenVector;
     RealEigenVector residuum = b - A * x_i;
     RealEigenVector correction_p(cols);
     RealEigenVector correction_q(cols);
@@ -138,33 +117,16 @@
                   << " this solver is believed to produce utterly wrong results! " << std::flush;
   }
 
-<<<<<<< HEAD
-  static Dune::ParameterTree createSampleDescription()
-  {
-    Dune::ParameterTree description;
-    description["maxIter"] = "5000";
-    description["precision"] = "1e-12";
-    return description;
-  } // Dune::ParameterTree createSampleDescription()
-
-  virtual size_t apply(const MatrixType& systemMatrix,
-                       const VectorType& rhsVector,
-                       VectorType& solutionVector,
-                       const size_t maxIter = 5000,
-                       const ElementType precision = 1e-12,
-                       const Dune::ParameterTree /*description*/ = Dune::ParameterTree()) const
-=======
-  virtual size_type apply(const MatrixType& systemMatrix,
-                          const VectorType& rhsVector,
-                          VectorType& solutionVector,
-                          const Dune::ParameterTree description = BaseType::defaultIterativeSettings()) const
->>>>>>> c44b32e2
+  virtual size_t apply(const MatrixType& systemMatrix,
+                          const VectorType& rhsVector,
+                          VectorType& solutionVector,
+                          const Dune::ParameterTree description = BaseType::defaultIterativeSettings()) const
   {
     typedef ::Eigen::ConjugateGradient< typename MatrixType::BackendType,
                                         ::Eigen::Lower,
                                         ::Eigen::DiagonalPreconditioner< ElementType > > EigenSolverType;
     EigenSolverType eigenSolver(systemMatrix.backend());
-    eigenSolver.setMaxIterations(description.get<size_type>("maxIter"));
+    eigenSolver.setMaxIterations(description.get<size_t>("maxIter"));
     eigenSolver.setTolerance(description.get<ElementType>("precision"));
     solutionVector.backend() = eigenSolver.solve(rhsVector.backend());
     return BaseType::translateInfo(eigenSolver.info());
@@ -188,23 +150,14 @@
   typedef typename BaseType::ElementType ElementType;
 
 
-<<<<<<< HEAD
-  virtual size_t apply(const MatrixType& systemMatrix,
-                       const VectorType& rhsVector,
-                       VectorType& solutionVector,
-                       const size_t maxIter = 5000,
-                       const ElementType precision = 1e-12,
-                       const Dune::ParameterTree /*description*/ = Dune::ParameterTree()) const
-=======
-  virtual size_type apply(const MatrixType& systemMatrix,
-                          const VectorType& rhsVector,
-                          VectorType& solutionVector,
-                          const Dune::ParameterTree description = BaseType::defaultIterativeSettings()) const
->>>>>>> c44b32e2
+  virtual size_t apply(const MatrixType& systemMatrix,
+                          const VectorType& rhsVector,
+                          VectorType& solutionVector,
+                          const Dune::ParameterTree description = BaseType::defaultIterativeSettings()) const
   {
     typedef ::Eigen::BiCGSTAB< typename MatrixType::BackendType, ::Eigen::IdentityPreconditioner > EigenSolverType;
     EigenSolverType eigenSolver(systemMatrix.backend());
-    eigenSolver.setMaxIterations(description.get<size_type>("maxIter"));
+    eigenSolver.setMaxIterations(description.get<size_t>("maxIter"));
     eigenSolver.setTolerance(description.get<ElementType>("precision"));
     solutionVector.backend() = eigenSolver.solve(rhsVector.backend());
     return BaseType::translateInfo(eigenSolver.info());
@@ -227,27 +180,10 @@
   typedef typename BaseType::VectorType VectorType;
   typedef typename BaseType::ElementType ElementType;
 
-<<<<<<< HEAD
-  static Dune::ParameterTree createSampleDescription()
-  {
-    Dune::ParameterTree description;
-    description["maxIter"] = "5000";
-    description["precision"] = "1e-12";
-    return description;
-  } // Dune::ParameterTree createSampleDescription()
-
-  virtual size_t apply(const MatrixType& systemMatrix,
-                       const VectorType& rhsVector,
-                       VectorType& solutionVector,
-                       const size_t maxIter = 5000,
-                       const ElementType precision = 1e-12,
-                       const Dune::ParameterTree /*description*/ = Dune::ParameterTree()) const
-=======
-  virtual size_type apply(const MatrixType& systemMatrix,
-                          const VectorType& rhsVector,
-                          VectorType& solutionVector,
-                          const Dune::ParameterTree description = BaseType::defaultIterativeSettings()) const
->>>>>>> c44b32e2
+  virtual size_t apply(const MatrixType& systemMatrix,
+                          const VectorType& rhsVector,
+                          VectorType& solutionVector,
+                          const Dune::ParameterTree description = BaseType::defaultIterativeSettings()) const
   {
     typedef ::Eigen::BiCGSTAB< typename MatrixType::BackendType, ::Eigen::DiagonalPreconditioner< ElementType > > EigenSolverType;
     EigenSolverType eigenSolver(systemMatrix.backend());   
@@ -283,25 +219,16 @@
     return description;
   } // Dune::ParameterTree defaultSettings()
 
-<<<<<<< HEAD
-  virtual size_t apply(const MatrixType& systemMatrix,
-                       const VectorType& rhsVector,
-                       VectorType& solutionVector,
-                       const size_t maxIter = 5000,
-                       const ElementType precision = 1e-12,
-                       const Dune::ParameterTree /*description*/ = Dune::ParameterTree()) const
-=======
-  virtual size_type apply(const MatrixType& systemMatrix,
+  virtual size_t apply(const MatrixType& systemMatrix,
                           const VectorType& rhsVector,
                           VectorType& solutionVector,
                           const Dune::ParameterTree description = defaultSettings()) const
->>>>>>> c44b32e2
   {
     typedef ::Eigen::BiCGSTAB< typename MatrixType::BackendType, ::Eigen::IncompleteLUT< ElementType > > EigenSolverType;
     EigenSolverType solver(systemMatrix.backend());
     // configure solver and preconditioner
     solver.setTolerance(description.get<double>("precision"));
-    solver.setMaxIterations(description.get<size_type>("maxIter", solutionVector.size()));
+    solver.setMaxIterations(description.get<size_t>("maxIter", solutionVector.size()));
     solver.preconditioner().setDroptol(description.get<double>("preconditioner.dropTol"));
     solver.preconditioner().setFillfactor(description.get<double>("preconditioner.fillFactor"));
 
@@ -313,101 +240,30 @@
 
 #if HAVE_SUPERLU
 
-<<<<<<< HEAD
-  static Dune::ParameterTree createSampleDescription()
-  {
-    return Dune::ParameterTree();
-  } // Dune::ParameterTree createSampleDescription()
-}; // class SimplicialLLT
-
-
-//template< class ElementImp >
-//class SimplicialLLT< Dune::Stuff::LA::Container::EigenColMajorSparseMatrix< ElementImp >,
-//                    Dune::Stuff::LA::Container::EigenDenseVector< ElementImp > >
-//  : public Interface< Dune::Stuff::LA::Container::EigenColMajorSparseMatrix< ElementImp >,
-//                      Dune::Stuff::LA::Container::EigenDenseVector< ElementImp > >
-//{
-//public:
-//  typedef Interface<  Dune::Stuff::LA::Container::EigenColMajorSparseMatrix< ElementImp >,
-//                      Dune::Stuff::LA::Container::EigenDenseVector< ElementImp > >
-//      BaseType;
-
-//  typedef typename BaseType::MatrixType MatrixType;
-
-//  typedef typename BaseType::VectorType VectorType;
-
-//  typedef typename BaseType::ElementType ElementType;
-
-//  SimplicialLLT()
-//  {}
-
-//  virtual bool apply(const MatrixType& systemMatrix,
-//                     const VectorType& rhsVector,
-//                     VectorType& solutionVector,
-//                     const size_type /*maxIter*/ = 0,
-//                     const ElementType /*precision*/ = 0) const
-//  {
-//    typedef ::Eigen::SimplicialLLT< typename MatrixType::BackendType, ::Eigen::Lower > EigenSolverType;
-//    EigenSolverType eigenSolver(systemMatrix.base());
-//    solutionVector.base() = eigenSolver.solve(rhsVector.base());
-//    const ::Eigen::ComputationInfo info = eigenSolver.info();
-//    return (info == ::Eigen::Success);
-//  } // virtual bool apply(...)
-//}; // class SimplicialLLT
-
-
-template< class ElementImp >
-class SimplicialLDLT< Dune::Stuff::LA::Container::EigenRowMajorSparseMatrix< ElementImp >,
-                      Dune::Stuff::LA::Container::EigenDenseVector< ElementImp > >
-  : public SolverNotImplementedForThisMatrixVectorCombination<  Dune::Stuff::LA::Container::EigenRowMajorSparseMatrix< ElementImp >,
-                                                                Dune::Stuff::LA::Container::EigenDenseVector< ElementImp > >
-=======
 template< class MatrixImp, class VectorImp >
 class DirectSuperLuSolver< MatrixImp,
                       VectorImp, typename std::enable_if<IsEigenMV<MatrixImp, VectorImp>::value>::type >
   : public SolverInterface< MatrixImp,
                       VectorImp >
->>>>>>> c44b32e2
-{
-public:
-  typedef SolverInterface<  MatrixImp,
-                      VectorImp >
-      BaseType;
-
-  typedef typename BaseType::MatrixType MatrixType;
-  typedef typename BaseType::VectorType VectorType;
-  typedef typename BaseType::ElementType ElementType;
-  typedef typename BaseType::size_type size_type;
+{
+public:
+  typedef SolverInterface<  MatrixImp,
+                      VectorImp >
+      BaseType;
+
+  typedef typename BaseType::MatrixType MatrixType;
+  typedef typename BaseType::VectorType VectorType;
+  typedef typename BaseType::ElementType ElementType;
 
   DirectSuperLuSolver()
   {}
 
-  virtual size_type apply(const MatrixType& systemMatrix,
+  virtual size_t apply(const MatrixType& systemMatrix,
                           const VectorType& rhsVector,
                           VectorType& solutionVector,
                           const Dune::ParameterTree /*description*/ = Dune::ParameterTree()) const
   {
 
-<<<<<<< HEAD
-//  typedef typename BaseType::ElementType ElementType;
-
-//  SimplicialLLT()
-//  {}
-
-//  virtual bool apply(const MatrixType& systemMatrix,
-//                     const VectorType& rhsVector,
-//                     VectorType& solutionVector,
-//                     const size_type /*maxIter*/ = 0,
-//                     const ElementType /*precision*/ = 0) const
-//  {
-//    typedef ::Eigen::SimplicialLDLT< typename MatrixType::BackendType, ::Eigen::Lower > EigenSolverType;
-//    EigenSolverType eigenSolver(systemMatrix.base());
-//    solutionVector.base() = eigenSolver.solve(rhsVector.base());
-//    const ::Eigen::ComputationInfo info = eigenSolver.info();
-//    return (info == ::Eigen::Success);
-//  } // virtual bool apply(...)
-//}; // class SimplicialLDLT
-=======
     typedef ::Eigen::SuperLU<const typename MatrixType::BackendType> EigenSolverType;
     EigenSolverType eigenSolver;
     eigenSolver.compute(systemMatrix.backend());
@@ -416,7 +272,6 @@
     return (info == ::Eigen::Success);
   } // virtual bool apply(...)
 }; // class SimplicialLDLT
->>>>>>> c44b32e2
 
 #endif //HAVE_SUPERLU
 
