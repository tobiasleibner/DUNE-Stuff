--- conflicted
+++ resolved
@@ -27,12 +27,9 @@
 #include <cstring>
 #include <map>
 #include <assert.h>
-<<<<<<< HEAD
 #include <algorithm>
 #include <dune/common/fixedarray.hh>
-=======
 #include "static_assert.hh"
->>>>>>> 8e5dbd62
 
 char* copy(const char* s) { int l=strlen(s)+1; char* t = new char[l];  for(int i=0;i<l;i++) { t[i] = s[i]; } return t; }
 #define __CLASS__ strtok(copy(__PRETTY_FUNCTION__),"<(")
