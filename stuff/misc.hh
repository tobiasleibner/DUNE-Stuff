/**
 *  \file   stuff.hh
 *  \brief  contains some stuff
 **/
#ifndef STUFF_MISC_HH_INCLUDED
#define STUFF_MISC_HH_INCLUDED

#define SEGFAULT {int*J=0;*J=9;}

template <typename T>
bool isnan( T x ) { return !(x==x); }

#ifndef NDEBUG
    #ifndef LOGIC_ERROR
        #include <stdexcept>
        #include <sstream>
        #define LOGIC_ERROR \
            {\
                std::stringstream ss; ss << __FILE__ << ":" << __LINE__ << " should never be called"; \
                throw std::logic_error(ss.str());\
            }
    #endif
#else
    #define LOGIC_ERROR
#endif

#include <fstream>
#include <ostream>
#include <sstream>
#include <vector>
#include <assert.h>
#include <cmath>

namespace Stuff
{

/**
 *  \todo doc me
 **/
template < class ReturnType >
ReturnType fromString(const std::string& s)
{
    std::stringstream ss;
    ss << s;
    ReturnType r;
    ss >> r;
    return r;
}

/**
 *  \todo doc
 **/
template < class ReturnType >
std::string toString(const ReturnType& s)
{
    std::stringstream ss;
    ss << s;
    std::string r;
    ss >> r;
    return r;
}

template < class Info >
class TexOutput
{
    typedef std::vector< std::string >
        Strings;

    Info info_;
    double current_h_;
    Strings headers_;


    public:
        TexOutput( const Info& info, Strings& headers )
            : info_(info),
            current_h_(1.0),
            headers_(headers)
        {}

        TexOutput( Strings& headers )
            : info_(Info()),
            current_h_(1.0),
            headers_(headers)
        {}

        void setInfo( const Info& info )
        {
            info_ = info;
        }

        void putLineEnd( std::ofstream& outputFile_ )
        {
            outputFile_ << "\n"
                << "\\tabularnewline\n"
	              << "\\hline \n";
            outputFile_.flush();
        }

        void putErrorCol( std::ofstream& outputFile_, const double prevError_, const double error_, const double prevh_,  const bool /*initial*/  )
        {
            current_h_ = info_.grid_width;
            double factor = current_h_/prevh_;
            double eoc = std::log(error_/prevError_)/std::log(factor);
            outputFile_ << " & " << error_ << " & " << eoc;
        }

        void putHeader( std::ofstream& outputFile_ )
        {
            const unsigned int dynColSize = 2;
            const unsigned int statColSize = headers_.size() - 2;
            outputFile_ << "\\begin{longtable}{";

            for (unsigned int i=0;i<statColSize;i++) {
                if ( i == 2 )
                    outputFile_ << "|r|";//runtime col
                else
                    outputFile_ << "|c|";
            }

            for (unsigned int i=0;i<dynColSize;i++) {
                outputFile_ << "|cc|";
            }
<<<<<<< HEAD
            outputFile_ << "}\n \\caption{ Polorder: "<< info_.polorder
                << " BFG: " << ( info_.bfg ? std::string("yes") : std::string("no") )
                << " GRID: " << info_.gridname
                << " } \\\\ \n"
=======
            outputFile_ << "}\n"
                << "\\caption{"
                << info_.gridname
                << ( info_.bfg ? std::string(", BFG ($\\tau = ")+ toString( info_.bfg_tau ) + std::string("$ "): std::string(", no BFG") )
                << " Polorder (u,p,$\\sigma$): (" << info_.polorder_velocity << ", "<< info_.polorder_pressure << ", "<< info_.polorder_sigma << " ) "
                << " Solver accuracy: " << info_.solver_accuracy
                << "}\\\\  \n"
>>>>>>> d9cc28eb
                << "\\hline \n";

            for (unsigned int i=0;i<statColSize;i++) {
                outputFile_ << headers_[i];
                if ( i <  statColSize - 1 )
                    outputFile_ << " & ";
            }
            for (unsigned int i=0;i<dynColSize;i++) {
                outputFile_ << " & " << headers_[i+statColSize]
                    << " & EOC ";
            }
            outputFile_ << "\n \\endhead\n"
                        << "\\hline\n"
                        << "\\hline\n";
        }

        void putStaticCols( std::ofstream& outputFile_ )
        {
            std::stringstream runtime;
            if ( info_.run_time > 59 )
                runtime << long(info_.run_time) / 60 << ":" << long(info_.run_time) % 60 ;
            else
                runtime << long(info_.run_time) ;

            outputFile_ << std::setw( 4 )
                << info_.grid_width << " & "
                << info_.codim0 << " & "
                << runtime.str() << " & "
                << info_.c11 << " & "
                << info_.d11 << " & "
                << info_.c12 << " & "
                << info_.d12 ;

        }

        void endTable( std::ofstream& outputFile_ )
        {
            outputFile_ << "\\end{longtable}";
            outputFile_.flush();
        }

        double get_h ()
        {
            return current_h_;
        }
};

/**
 *  \brief Only free mem pointed to by valid pointer, log warning otherwise
 *
 **/

template < class T >
void safe_delete ( T t ) //this is actually bullshit :P
{
    if (t){
        delete t;
        t=0;
    }
    //else log warning
}

template < class Container, class Element >
int getIdx( const Container& ct, Element e )
{
    int idx = 0;
    for ( typename Container::const_iterator it = ct.begin(); it != ct.end(); ++it, ++idx )
    {
        if ( *it == e )
            return idx;
    }
    return -1;
}

//! strip filename from \path if present, return empty string if only filename present
std::string pathOnly ( std::string path )
{
    if (!path.empty())
    {
        char buf[1024];//not _exactly_ sure this is max path length, but it's suggested in wx source

        // Local copy
        strcpy (buf, path.c_str() );

        int l = path.length();
        int i = l - 1;

        // Search backward for a backward or forward slash
        while (i > -1)
        {
            if ( ( path[i] == '/' ) || ( path[i] == '\\' ) )
            {
                // Don't return an empty string
                if (i == 0)
                    i ++;
                buf[i] = 0;
                return std::string(buf);
            }
            i --;
        }
    }
    return std::string();
}

//! may include filename, will be stripped
bool testCreateDirectory( std::string path ) {
    std::string pathonly = pathOnly(path);
    if ( pathonly.empty() )
        return true; //no dir to create

    //maybe test if dir exists??
    bool ok = ( mkdir(pathonly.c_str(), 0755 ) == 0 );
    if ( !ok ) {
        perror( pathonly.c_str() );
        return errno == EEXIST;
    }
    return true;
}

} // end namepspace stuff


#endif // end of stuff.hh<|MERGE_RESOLUTION|>--- conflicted
+++ resolved
@@ -121,12 +121,6 @@
             for (unsigned int i=0;i<dynColSize;i++) {
                 outputFile_ << "|cc|";
             }
-<<<<<<< HEAD
-            outputFile_ << "}\n \\caption{ Polorder: "<< info_.polorder
-                << " BFG: " << ( info_.bfg ? std::string("yes") : std::string("no") )
-                << " GRID: " << info_.gridname
-                << " } \\\\ \n"
-=======
             outputFile_ << "}\n"
                 << "\\caption{"
                 << info_.gridname
@@ -134,7 +128,6 @@
                 << " Polorder (u,p,$\\sigma$): (" << info_.polorder_velocity << ", "<< info_.polorder_pressure << ", "<< info_.polorder_sigma << " ) "
                 << " Solver accuracy: " << info_.solver_accuracy
                 << "}\\\\  \n"
->>>>>>> d9cc28eb
                 << "\\hline \n";
 
             for (unsigned int i=0;i<statColSize;i++) {
